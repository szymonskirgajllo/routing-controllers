--- conflicted
+++ resolved
@@ -1,13 +1,12 @@
 # Changelog and release notes
 
-<<<<<<< HEAD
 ### 0.8.0
 
 - restore/introduce `@QueryParams()` and `@Params()` missing decorators options (they are needed for validation purposes) (#289)
 - normalize param object properties (for "queries", "headers", "params" and "cookies") - now you can easily validate query/path params using `class-validator` (#289)
 - enhance params normalization - converting from string to primitive types is now more strict and can throw ParamNormalizationError,
 e.g. when number is expected but the invalid string (NaN) has been received  (#289)
-=======
+
 ### 0.7.3
 
 - FIXED: Directly calling response bug - #286
@@ -16,7 +15,6 @@
 - FIXED: Handling different content-type responses in JsonController - #277
 - ADDED: Support for returning Buffer and streams from action handler (controller's method) - #285
 - ADDED: Custom driver support - #276
->>>>>>> cb9a54cc
 
 ### 0.7.2
 
