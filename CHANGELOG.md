# Changelog and release notes

<<<<<<< HEAD
### 0.8.0

- extract generic `@Session()` deocorator into `@SessionParam()` and `@Session()`
- restore/introduce `@QueryParams()` and `@Params()` missing decorators options (they are needed for validation purposes) - #289
- normalize param object properties (for "queries", "headers", "params" and "cookies") - now you can easily validate query/path params using `class-validator` - #289
- enhance params normalization - converting from string to primitive types is now more strict and can throw ParamNormalizationError,
e.g. when number is expected but the invalid string (NaN) has been received - #289
=======
### 0.7.7 (to be released)

#### Features

- feat(ErrorHandling): add support for custom toJSON method in errors (ref [#325][#325])

#### Fixes

- fixed inconsistent roles parameter in authorizationChecker (ref [#308][#308])

### 0.7.6

#### Fixes

- fixed bugs with undefined result code behaviour

### 0.7.5

#### Fixes

- fixed bugs with undefined result code behaviour

### 0.7.4

#### Fixes

- fixed bugs with undefined result code behaviour
>>>>>>> 0d38fae2

### 0.7.3

#### Features

- Support for returning Buffer and streams from action handler (controller's method) (ref [#285][#285])
- Custom driver support (ref [#276][#276])

#### Fixes

- Directly calling response bug (ref [#286][#286])
- Missing parameter in @BodyParam error message (ref [#284][#284])
- Sync and async auth checker bug (ref (ref [#283][#283])
- Handling different content-type responses in JsonController (ref [#277][#277])

### 0.7.2

#### Fixes

- Using `@Authorization` decorator with Koa caused 404 responses (ref [#240][#240])
- Allow throwing custom errors in `authorizationChecker` (ref [#233][#233])
- check auth permissions before accepting files for upload (ref [#251][#251])

### 0.7.0 [BREAKING CHANGES]

- some routing-controllers options has been changed and renamed
- returned validation error value signature has changed
- controllers and middlewares now can be specified in routing-controllers options
- `MiddlewareInterface` was removed and instead `ExpressMiddlewareInterface` or `KoaMiddlewareInterface` should be used
- `ExpressErrorMiddlewareInterface` was renamed into `ErrorMiddlewareInterface`
- per-controller and per-action middlewares used in `@UseBefore` and `@UseAfter` now should not be marked with `@Middleware` decorator
- `@MiddlewareGlobalBefore()` and `@MiddlewareGlobalAfter()` were removed and instead new signatures should be used: `@Middleware({ type: "before" })` and `@Middleware({ type: "after" })`
- named some decorator parameter names
- added few new decorators to get all parameters like `@QueryParams`, `@Params`, `@HeaderParams` etc.
- added `@Authorized` and `@CurrentUser` decorators
- added new `@Ctx` decorator to use context with koa
- `@NullResultCode` has been renamed to `@OnNull`, now supports error classes
- `@UndefinedResultCode` has been renamed to `@OnUndefined`, now supports error classes
- `@EmptyResultCode` has been removed. Use `@OnUndefined` decorator instead and return concrete types in your controllers.
- added ability to create custom decorators
- enabled validation by default
- multiple bug fixes
- codebase refactoring
- removed `JsonResponse` and `TextResponse` decorators

### 0.6.10

#### Features

- added integration with `class-transform-validator` for deserialization and auto validation request parameters

### 0.6.2

#### Features

- made interceptors to support promises

### 0.6.1

#### Features

- added interceptors support

### 0.6.0 [BREAKING CHANGES]

#### Features

- middleware and error handlers support
- everything packed into "routing-controllers" main export
- added few more new decorators

#### Fixes

- fixed multiple issues with param decorators
- fixed multiple bugs
- refactored core

#### Removals

- removed `parseJson` from `@Body` decorator
- removed `ActionOptions`
- removed `responseType` from action options and added `@JsonResponse` and `@TextResponse` decorators

### 0.5.0

- renamed package from `controllers.ts` to `routing-controllers`
- added integration with `constructor-utils` for serialization and deserialization

[#325]: https://github.com/pleerock/routing-controllers/pull/325
[#308]: https://github.com/pleerock/routing-controllers/pull/308
[#286]: https://github.com/pleerock/routing-controllers/pull/286
[#285]: https://github.com/pleerock/routing-controllers/pull/285
[#284]: https://github.com/pleerock/routing-controllers/pull/284
[#283]: https://github.com/pleerock/routing-controllers/pull/283
[#277]: https://github.com/pleerock/routing-controllers/pull/277
[#276]: https://github.com/pleerock/routing-controllers/pull/276
[#251]: https://github.com/pleerock/routing-controllers/pull/251
[#240]: https://github.com/pleerock/routing-controllers/pull/240
[#233]: https://github.com/pleerock/routing-controllers/pull/233<|MERGE_RESOLUTION|>--- conflicted
+++ resolved
@@ -1,14 +1,14 @@
 # Changelog and release notes
 
-<<<<<<< HEAD
 ### 0.8.0
 
+#### Features
+
 - extract generic `@Session()` deocorator into `@SessionParam()` and `@Session()`
-- restore/introduce `@QueryParams()` and `@Params()` missing decorators options (they are needed for validation purposes) - #289
-- normalize param object properties (for "queries", "headers", "params" and "cookies") - now you can easily validate query/path params using `class-validator` - #289
-- enhance params normalization - converting from string to primitive types is now more strict and can throw ParamNormalizationError,
-e.g. when number is expected but the invalid string (NaN) has been received - #289
-=======
+- restore/introduce `@QueryParams()` and `@Params()` missing decorators options (ref [#289][#289])
+- normalize param object properties (for "queries", "headers", "params" and "cookies"), with this change you can easily validate query/path params using `class-validator` (ref [#289][#289])
+- improved params normalization, converting to primitive types is now more strict and can throw ParamNormalizationError (e.g. when number is expected but an invalid string (NaN) has been received) (ref [#289][#289])
+
 ### 0.7.7 (to be released)
 
 #### Features
@@ -36,7 +36,6 @@
 #### Fixes
 
 - fixed bugs with undefined result code behaviour
->>>>>>> 0d38fae2
 
 ### 0.7.3
 
