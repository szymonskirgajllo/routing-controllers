--- conflicted
+++ resolved
@@ -1,1188 +1,1184 @@
-# routing-controllers
-
-[![Build Status](https://travis-ci.org/pleerock/routing-controllers.svg?branch=master)](https://travis-ci.org/pleerock/routing-controllers)
-[![codecov](https://codecov.io/gh/pleerock/routing-controllers/branch/master/graph/badge.svg)](https://codecov.io/gh/pleerock/routing-controllers)
-[![npm version](https://badge.fury.io/js/routing-controllers.svg)](https://badge.fury.io/js/routing-controllers)
-[![Dependency Status](https://david-dm.org/pleerock/routing-controllers.svg)](https://david-dm.org/pleerock/routing-controllers)
-[![devDependency Status](https://david-dm.org/pleerock/routing-controllers/dev-status.svg)](https://david-dm.org/pleerock/routing-controllers#info=devDependencies)
-[![Join the chat at https://gitter.im/pleerock/routing-controllers](https://badges.gitter.im/pleerock/routing-controllers.svg)](https://gitter.im/pleerock/routing-controllers?utm_source=badge&utm_medium=badge&utm_campaign=pr-badge&utm_content=badge)
-
-Allows to create controller classes with methods as actions that handle requests.
-You can use routing-controllers with [express.js][1] or [koa.js][2].
-
-# Table of Contents
-
-  * [Installation](#installation)
-  * [Example of usage](#example-of-usage)
-  * [More usage examples](#more-usage-examples)
-      - [Return promises](#return-promises)
-      - [Using Request and Response objects](#using-request-and-response-objects)
-      - [Using exist server instead of creating a new one](#using-exist-server-instead-of-creating-a-new-one)
-      - [Load all controllers from the given directory](#load-all-controllers-from-the-given-directory)
-      - [Load all controllers from the given directory and prefix routes](#load-all-controllers-from-the-given-directory-and-prefix-routes)
-      - [Prefix controller with base route](#prefix-controller-with-base-route)
-      - [Using JSON instead of regular text content](#using-json-instead-of-regular-text-content)
-      - [Per-action JSON / non-JSON output](#per-action-json--non-json-output)
-      - [Inject routing parameters](#inject-routing-parameters)
-      - [Inject query parameters](#inject-query-parameters)
-      - [Inject request body](#inject-request-body)
-      - [Inject request body parameters](#inject-request-body-parameters)
-      - [Inject request header parameters](#inject-request-header-parameters)
-      - [Inject session object](#inject-session-object)
-      - [Inject uploaded file](#inject-uploaded-file)
-      - [Inject uploaded files](#inject-uploaded-files)
-      - [Inject cookie parameter](#inject-cookie-parameter)
-      - [Make parameter required](#make-parameter-required)
-      - [Convert parameters to objects](#convert-parameters-to-objects)
-      - [Set custom ContentType](#set-custom-contenttype)
-      - [Set Location](#set-location)
-      - [Set Redirect](#set-redirect)
-      - [Set custom HTTP code](#set-custom-http-code)
-      - [Set custom headers](#set-custom-headers)
-      - [Render templates](#render-templates)
-  * [Using middlewares](#using-middlewares)
-    + [Use exist middleware](#use-exist-middleware)
-    + [Creating your own express middleware](#creating-your-own-express-middleware)
-    + [Creating your own koa middleware](#creating-your-own-koa-middleware)
-    + [Global middlewares](#global-middlewares)
-    + [Error handlers](#error-handlers)
-  * [Using interceptors](#using-interceptors)
-    + [Interceptor function](#interceptor-function)
-    + [Interceptor classes](#interceptor-classes)
-    + [Global interceptors](#global-interceptors)
-    + [Don't forget to load your middlewares, error handlers and interceptors](#dont-forget-to-load-your-middlewares-error-handlers-and-interceptors)
-  * [Creating instances of classes from action params](#creating-instances-of-classes-from-action-params)
-  * [Default error handling](#default-error-handling)
-  * [Using DI container](#using-di-container)
-  * [Decorators Reference](#decorators-reference)
-      - [Controller Decorators](#controller-decorators)
-      - [Controller Method Decorators](#controller-method-decorators)
-      - [Method Parameter Decorators](#method-parameter-decorators)
-      - [Middleware and Interceptor Decorators](#middleware-and-interceptor-decorators)
-      - [Other Decorators](#other-decorators)
-  * [Samples](#samples)
-  * [Release notes](#release-notes)
-
-## Installation
-
-1. Install module:
-
-    `npm install routing-controllers --save`
-
-2. `reflect-metadata` shim is required:
-
-    `npm install reflect-metadata --save`
-
-    and make sure to import it in a global place, like app.ts:
-
-    ```typescript
-    import "reflect-metadata";
-    ```
-
-3. ES6 features are used, if you are using old version of node.js you may need to install
- [es6-shim](https://github.com/paulmillr/es6-shim):
-
-    `npm install es6-shim --save`
-
-    and import it in a global place like app.ts:
-
-    ```typescript
-    import "es6-shim";
-    ```
-
-4. Install framework:
-
-    **a. If you want to use routing-controllers with *express.js*, then install it and all required dependencies:**
-
-    `npm install express body-parser multer --save`
-
-    Optionally you can also install its [typings](https://github.com/typings/typings):
-
-    `typings install dt~express dt~serve-static --save --global`
-
-    **b. If you want to use routing-controllers with *koa 2*, then install it and all required dependencies:**
-
-    `npm install koa@next koa-router@next koa-bodyparser@next --save`
-
-    Optionally you can also install its [typings](https://github.com/typings/typings):
-
-    `typings install dt~koa --save --global`
-    
-5. Its important to set these options in `tsconfig.json` file of your project:
-
-    ```json
-    {
-        "emitDecoratorMetadata": true,
-        "experimentalDecorators": true
-    }
-    ```
-
-## Example of usage
-
-1. Create a file `UserController.ts`
-
-    ```typescript
-    import {Controller, Param, Body, Get, Post, Put, Delete} from "routing-controllers";
-
-    @Controller()
-    export class UserController {
-
-        @Get("/users")
-        getAll() {
-           return "This action returns all users";
-        }
-
-        @Get("/users/:id")
-        getOne(@Param("id") id: number) {
-           return "This action returns user #" + id;
-        }
-
-        @Post("/users")
-        post(@Body() user: any) {
-           return "Saving user...";
-        }
-
-        @Put("/users/:id")
-        put(@Param("id") id: number, @Body() user: any) {
-           return "Updating a user...";
-        }
-
-        @Delete("/users/:id")
-        remove(@Param("id") id: number) {
-           return "Removing user...";
-        }
-
-    }
-    ```
-
-    This class will register routes specified in method decorators in your server framework (express.js or koa).
-
-2. Create a file `app.ts`
-
-    ```typescript
-    import "es6-shim"; // this shim is optional if you are using old version of node
-    import "reflect-metadata"; // this shim is required
-    import {createExpressServer} from "routing-controllers";
-    import "./UserController";  // we need to "load" our controller before call createServer. this is required
-    let app = createExpressServer(); // creates express app, registers all controller routes and returns you express app instance
-    app.listen(3000); // run express application
-    ```
-
-    > koa users just need to call `createKoaServer` instead of `createExpressServer`
-
-3. Open in browser `http://localhost:3000/users`. You should see `This action returns all users` in your browser.
-If you open `http://localhost:3000/users/1` you should see `This action returns user #1` in your browser.
-
-## More usage examples
-
-#### Return promises
-
-You can return a promise in the controller, and it will wait until promise resolved and return in a response a promise result.
-
-```typescript
-import {JsonController, Param, Body, Get, Post, Put, Delete} from "routing-controllers";
-
-@JsonController()
-export class UserController {
-
-    @Get("/users")
-    getAll() {
-       return userRepository.findAll();
-    }
-
-    @Get("/users/:id")
-    getOne(@Param("id") id: number) {
-       return userRepository.findById(id);
-    }
-
-    @Post("/users")
-    post(@Body() user: User) {
-       return userRepository.insert(user);
-    }
-
-    @Put("/users/:id")
-    put(@Param("id") id: number, @Body() user: User) {
-       return userRepository.updateById(id, user);
-    }
-
-    @Delete("/users/:id")
-    remove(@Param("id") id: number) {
-       return userRepository.removeById(id);
-    }
-
-}
-```
-
-#### Using Request and Response objects
-
-You can use framework's request and response objects this way:
-
-```typescript
-import {Controller, Req, Res, Get} from "routing-controllers";
-
-@Controller()
-export class UserController {
-
-    @Get("/users")
-    getAll(@Req() request: any, @Res() response: any) {
-        response.send("Hello response!");
-    }
-
-}
-```
-
-`@Req()` decorator inject you a `Request` object, and `@Res()` decorator inject you a `Response` object.
-If you have installed a express typings too, you can use their types:
-
-```typescript
-import {Request, Response} from "express";
-import {Controller, Req, Res, Get} from "routing-controllers";
-
-@Controller()
-export class UserController {
-
-    @Get("/users")
-    getAll(@Req() request: Request, @Res() response: Response) {
-        response.send("Hello response!");
-    }
-
-}
-```
-
-#### Using exist server instead of creating a new one
-
-If you have, or if you want to create and configure express app separately,
-you can use `useExpressServer` instead of `createExpressServer` function:
-
-```typescript
-import "reflect-metadata"; // this shim is required
-import {useExpressServer} from "routing-controllers";
-
-let express = require("express"); // or you can import it if you have installed typings
-let app = express(); // your created express server
-// app.use() // maybe you configure it the way you want
-useExpressServer(app); // register created express server in routing-controllers
-app.listen(3000); // run your express server
-```
-
-> koa users must use `useKoaServer` instead of `useExpressServer`
-
-#### Load all controllers from the given directory
-
-You can load all controllers in once from specific directories, by specifying array of directories via options in
-`createExpressServer` or `useExpressServer`:
-
-```typescript
-import "reflect-metadata"; // this shim is required
-import {createExpressServer, loadControllers} from "routing-controllers";
-
-createExpressServer({
-    controllers: [__dirname + "/controllers/*.js"]
-}).listen(3000); // register controllers routes in our express application
-```
-
-> koa users must use `createKoaServer` instead of `createExpressServer`
-
-#### Load all controllers from the given directory and prefix routes
-
-If you want to prefix all routes in some directory eg. /api 
-
-```typescript
-import "reflect-metadata"; // this shim is required
-import {createExpressServer} from "routing-controllers";
-
-createExpressServer({
-    routePrefix: "/api",
-    controllers: [__dirname + "/api/controllers/*.js"] // register controllers routes in our express app
-}).listen(3000);
-```
-
-> koa users must use `createKoaServer` instead of `createExpressServer`
-
-#### Prefix controller with base route
-
-You can prefix all controller's actions with specific base route:
-
-```typescript
-@Controller("/users")
-export class UserController {
-    // ...
-}
-```
-
-#### Using JSON instead of regular text content
-
-If you are designing a REST API where your endpoints always receive and return JSON you can use `@JsonController` decorator instead
-of `@Controller`. This will guarantee you that data returned by your controller actions always be transformed to JSON
- and `Content-Type` header will be always set to `application/json`. It will also guarantee that the `application/json` header is understood from the requests and the body parsed as JSON:
-
-```typescript
-@JsonController()
-export class UserController {
-    // ...
-}
-```
-
-#### Per-action JSON / non-JSON output
-
-In the case if you want to control if your controller's action will return json or regular plain text,
-you can specify a special option:
-
-```typescript
-// this will ignore @Controller if it used and return a json in a response
-@Get("/users")
-@JsonResponse()
-getUsers() {
-}
-
-// this will ignore @JsonController if it used and return a regular text in a response
-@Get("/posts")
-@TextResponse()
-getPosts() {
-}
-```
-
-#### Inject routing parameters
-
-You can use parameters in your routes, and to inject such parameters in your controller methods use `@Param` decorator:
-
-```typescript
-@Get("/users/:id")
-getUsers(@Param("id") id: number) {
-}
-```
-
-#### Inject query parameters
-
-To inject query parameters, use `@QueryParam` decorator:
-
-```typescript
-@Get("/users")
-getUsers(@QueryParam("limit") limit: number) {
-}
-```
-
-#### Inject request body
-
-To inject request body, use `@Body` decorator:
-
-```typescript
-@Post("/users")
-saveUser(@Body() user: User) {
-}
-```
-
-If you specify a class type to parameter that is decorated with `@Body()`,
-routing-controllers will use [class-transformer][4] to create instance of the given class type with the data received in request body.
-To disable this behaviour you need to specify a `{ useClassTransformer: false }` in RoutingControllerOptions when creating a server.
-
-
-#### Inject request body parameters
-
-To inject request body parameter, use `@BodyParam` decorator:
-
-```typescript
-@Post("/users")
-saveUser(@BodyParam("name") userName: string) {
-}
-```
-
-#### Inject request header parameters
-
-To inject request header parameter, use `@HeaderParam` decorator:
-
-```typescript
-@Post("/users")
-saveUser(@HeaderParam("authorization") token: string) {
-}
-```
-
-#### Inject session object
-
-To inject a whole session object, use `@Session` decorator:
-
-```typescript
-@Post("/login/")
-loginUser(@Session() session: Express.Session, @Body() user: User) {
-}
-```
-
-To inject a single object from session, use `@Session` decorator with parameter:
-
-```typescript
-@Get("/login/")
-savePost(@Session("user") user: User, @Body() post: Post) {
-}
-```
-
-Express uses [express-session][5] / Koa uses [koa-session][6] or [koa-generic-session][7] to handle session, so firstly you have to install it manually to use `@Session` decorator.
-
-#### Inject state object
-
-To inject a whole state object, use `@State` decorator:
-
-```typescript
-@Post("/login/")
-loginUser(@State() state: StateType, @Body() user: User) {
-}
-```
-
-To inject a single object from state, use `@State` decorator with parameter:
-
-```typescript
-@Get("/login/")
-savePost(@State("user") user: User, @Body() post: Post) {
-}
-```
-
-This feature is not supported by express driver yet.
-
-#### Inject uploaded file
-
-To inject uploaded file, use `@UploadedFile` decorator:
-
-```typescript
-@Post("/files")
-saveFile(@UploadedFile("fileName") file: any) {
-}
-```
-
-Routing-controllers uses [multer][3] to handle file uploads.
-You can install multer's file definitions via typings, and use `files: File[]` type instead of `any[]`.
-This feature is not supported by koa driver yet.
-
-#### Inject uploaded files
-
-To inject all uploaded files, use `@UploadedFiles` decorator:
-
-```typescript
-@Post("/files")
-saveAll(@UploadedFiles("files") files: any[]) {
-}
-```
-
-Routing-controllers uses [multer][3] to handle file uploads.
-You can install multer's file definitions via typings, and use `files: File[]` type instead of `any[]`.
-This feature is not supported by koa driver yet.
-
-#### Inject cookie parameter
-
-To get a cookie parameter, use `@CookieParam` decorator:
-
-```typescript
-@Get("/users")
-getUsers(@CookieParam("username") username: string) {
-}
-```
-
-#### Make parameter required
-
-To make any parameter required, simply pass a `required: true` flag in its options:
-
-```typescript
-@Post("/users")
-save(@Body({ required: true }) user: any) {
-    // your method will not be executed if user is not sent in a request
-}
-```
-
-Same you can do with all other parameters: @Param, @QueryParam, @BodyParam and others.
-
-#### Convert parameters to objects
-
-If you specify a class type to parameter that is decorated with parameter decorator,
-routing-controllers will use [class-transformer][4] to create instance of that class type.
-To disable this behaviour you need to specify a `{ useClassTransformer: false }` in RoutingControllerOptions when creating a server.
-
-```typescript
-@Get("/users")
-getUsers(@QueryParam("filter") filter: UserFilter) {
-    // now you can use your filter, for example
-    if (filter.showAll === true)
-        return "all users";
-
-    return "not all users";
-}
-
-// you can send a request to http://localhost:3000/users?filter={"showAll": true}
-// and it will show you "all users"
-```
-
-If `UserFilter` is an interface - then simple literal object will be created.
-If its a class - then instance of this will be created.
-
-#### Set custom ContentType
-
-You can specify a custom ContentType:
-
-```typescript
-@Get("/users")
-@ContentType("text/cvs")
-getUsers() {
-    // ...
-}
-```
-#### Set Location
-
-You can set a location for any action:
-
-```typescript
-@Get("/users")
-@Location("http://github.com")
-getUsers() {
-    // ...
-}
-```
-
-#### Set Redirect
-
-You can set a redirect for any action:
-
-```typescript
-@Get("/users")
-@Redirect("http://github.com")
-getUsers() {
-    // ...
-}
-```
-
-#### Set custom HTTP code
-
-You can explicitly set a returned HTTP code for any action:
-
-```typescript
-@HttpCode(201)
-@Post("/users")
-saveUser(@Body() user: User) {
-    // ...
-}
-```
-
-Also, there are several additional decorators, that sets conditional http code:
-
-```typescript
-@Get("/users/:id")
-@EmptyResultCode(404)
-saveUser(@Param("id") id: number) {
-    return userRepository.findOneById(id);
-}
-```
-
-In this example `findOneById` returns undefined in the case if user with given was not found.
-This action will return 404 in the case if user was not found, and regular 200 in the case if it was found.
-`@EmptyResultCode` allows to set any HTTP code in the case if controller's action returned empty result (null or undefined).
-There are also `@NullResultCode` and `@UndefindeResultCode()` in the case if you want to return specific codes only
-if controller's action returned null or undefined respectively.
-
-#### Set custom headers
-
-You can set any custom header in a response:
-
-```typescript
-@Get("/users/:id")
-@Header("Cache-Control", "none")
-getOne(@Param("id") id: number) {
-    // ...
-}
-```
-#### Render templates
-
-You can set any custom header in a response:
-
-```typescript
-@Get("/users/:id")
-@Render("index.html")
-getOne() {
-    return {
-        param1: "these params are used",
-        param2: "in templating engine"
-    };
-}
-```
-
-To use rendering ability make sure to configure express properly.
-[Here](https://github.com/pleerock/routing-controllers/blob/0.6.0-release/test/functional/render-decorator.spec.ts)
-is a test where you can take a look how to do it.
-
-To use rendering ability with Koa you will need to use a rendering 3rd party such as [koa-views](https://github.com/queckezz/koa-views/), 
-koa-views is the only render middleware that has been tested.
-
-## Using middlewares
-
-You can use any exist express / koa middleware, or create your own.
-To create your middlewares there is a `@Middleware` decorator,
-and to use already exist middlewares there are `@UseBefore` and `@UseAfter` decorators.
-
-### Use exist middleware
-
-There are multiple ways to use middlewares.
-For example, lets try to use [compression](https://github.com/expressjs/compression) middleware:
-
-1. Install compression middleware: `npm install compression`
-2. To use middleware per-action:
-
-    ```typescript
-    import {Controller, Get, UseBefore} from "routing-controllers";
-    let compression = require("compression");
-
-    // ...
-
-    @Get("/users/:id")
-    @UseBefore(compression())
-    getOne(@Param("id") id: number) {
-        // ...
-    }
-    ```
-
-    This way compression middleware will be applied only for `getOne` controller action,
-    and will be executed *before* action execution.
-    To execute middleware *after* action use `@UseAfter` decorator instead.
-
-3. To use middleware per-controller:
-
-    ```typescript
-    import {Controller, UseBefore} from "routing-controllers";
-    let compression = require("compression");
-
-    @Controller()
-    @UseBefore(compression())
-    export class UserController {
-
-    }
-    ```
-
-    This way compression middleware will be applied for all actions of the `UserController` controller,
-    and will be executed *before* its action execution. Same way you can use `@UseAfter` decorator here.
-
-4. If you want to use compression module globally for all controllers you can simply register it during bootstrap:
-
-    ```typescript
-    import "reflect-metadata";
-    import {createExpressServer} from "routing-controllers";
-    import "./UserController";  // we need to "load" our controller before call createExpressServer. this is required
-    let compression = require("compression");
-    let app = createExpressServer(); // creates express app, registers all controller routes and returns you express app instance
-    app.use(compression());
-    app.listen(3000); // run express application
-    ```
-
-    Alternatively, you can create a custom [global middleware](#global-middlewares) and simply delegate its execution to the compression module.
-
-### Creating your own express middleware
-
-Here is example of creating middleware for express.js:
-
-1. To create your own middleware you need to create a class that implements a `MiddlewareInterface` interface and decorated
-with `@Middleware` decorator:
-
-    ```typescript
-    import {Middleware, MiddlewareInterface} from "routing-controllers";
-
-    @Middleware()
-    export class MyMiddleware implements MiddlewareInterface {
-
-        use(request: any, response: any, next?: (err?: any) => any): any {
-            console.log("do something...");
-            next();
-        }
-
-    }
-    ```
-
-    Here, we created our own middleware that prints `do something...` in the console.
-
-2. Second we need to load our middleware in `app.ts` before app bootstrap:
-
-    ```typescript
-    import "reflect-metadata";
-    import {createExpressServer} from "routing-controllers";
-    import "./UserController";
-    import "./MyMiddleware"; // here we load it
-    createExpressServer().listen(3000);
-    ```
-
-3. Now we can use our middleware:
-
-    ```typescript
-    import {Controller, UseBefore} from "routing-controllers";
-    import {MyMiddleware} from "./MyMiddleware";
-
-    @Controller()
-    @UseBefore(MyMiddleware)
-    export class UserController {
-
-    }
-    ```
-
-    or per-action:
-
-    ```typescript
-    @Get("/users/:id")
-    @UseBefore(MyMiddleware)
-    getOne(@Param("id") id: number) {
-        // ...
-    }
-    ```
-
-    This way your middleware will be executed each time before controller action.
-    You can use `@UseAfter(MyMiddleware)` to make it execute after each controller action.
-
-### Creating your own koa middleware
-
-Here is example of creating middleware for koa.js:
-
-1. To create your own middleware you need to create a class that implements a `MiddlewareInterface` interface and decorated
-with `@Middleware` decorator:
-
-    ```typescript
-    import {Middleware, MiddlewareInterface} from "routing-controllers";
-
-    @Middleware()
-    export class MyMiddleware implements MiddlewareInterface {
-
-        use(context: any, next: (err: any) => Promise<any>): Promise<any> {
-            console.log("do something before execution...");
-            return next().then(() => {
-                console.log("do something after execution");
-            }).catch(error => {
-                console.log("error handling is also here");
-            });
-        }
-
-    }
-    ```
-
-    Here, we created our own middleware that prints `do something...` in the console.
-
-2. Second we need to load our middleware in `app.ts` before app bootstrap:
-
-    ```typescript
-    import "reflect-metadata";
-    import {createKoaServer} from "routing-controllers";
-    import "./UserController";
-    import "./MyMiddleware"; // here we load it
-    createKoaServer().listen(3000);
-    ```
-
-3. Now we can use our middleware:
-
-    ```typescript
-    import {Controller, UseBefore} from "routing-controllers";
-    import {MyMiddleware} from "./MyMiddleware";
-
-    @Controller()
-    @UseBefore(MyMiddleware)
-    export class UserController {
-
-    }
-    ```
-
-    or per-action:
-
-    ```typescript
-    @Get("/users/:id")
-    @UseBefore(MyMiddleware)
-    getOne(@Param("id") id: number) {
-        // ...
-    }
-    ```
-
-    This way your middleware will be executed each time before controller action.
-    You can use `@UseAfter(MyMiddleware)` to make it execute after each controller action.
-
-### Global middlewares
-
-Same way you created a middleware, you can create a global middleware:
-
-```typescript
-import {MiddlewareGlobalBefore, MiddlewareInterface} from "routing-controllers";
-
-@MiddlewareGlobalBefore()
-export class CompressionMiddleware implements MiddlewareInterface {
-
-    use(request: any, response: any, next: (err: any) => any): void {
-        let compression = require("compression");
-        return compression()(request, response, next);
-    }
-
-}
-```
-In this example we simply delegate middleware to compression to use it globally.
-Global middleware runs before each request, always.
-
-You can make global middleware to run after controller action by using `@MiddlewareGlobalAfter` instead of `@MiddlewareGlobalBefore`.
- If you have issues with global middlewares run execution order you can set a priority: `@MiddlewareGlobalBefore({ priority: 1 })`.
- Higher priority means middleware being executed earlier.
-
-### Error handlers
-
-Error handlers are specific only to express.
-Error handlers work in pretty much the same way as middlewares, but implement `ErrorMiddlewareInterface` instead of `MiddlewareInterface`:
-
-1. Create a class that implements the `ErrorMiddlewareInterface` interface and is decorated with the `@MiddlewareGlobalAfter` decorator:
-
-    ```typescript
-    import {ErrorMiddlewareInterface, MiddlewareGlobalAfter} from "routing-controllers";
-
-    @MiddlewareGlobalAfter()
-    export class CustomErrorHandler implements ErrorMiddlewareInterface {
-
-        error(error: any, request: any, response: any, next: (err: any) => any) {
-            console.log("do something...");
-            next();
-        }
-
-    }
-    ```
-Custom error handlers are invoked after the default error handler, so you won't be able to change response code or headers.
-To prevent this, you have to disable default error handler by specyfing `defaultErrorHandler` option in createExpressServer or useExpressServer:
-
-```typescript
-createExpressServer({
-    defaultErrorHandler: false // disable default error handler, only if you have your own error handler
-}).listen(3000);
-```
-
-## Using interceptors
-
-Interceptors are used to change or replace the data returned to the client.
-You can create your own interceptor class or function and use to all or specific controller or controller action.
-It works pretty much the same as middlewares.
-
-### Interceptor function
-
-The easiest way is to use functions directly passed to `@UseInterceptor` of the action. 
-
-```typescript
-import {Get, Param, UseInterceptor} from "routing-controllers";
-
-// ...
-
-@Get("/users")
-@UseInterceptor(function(request: any, response: any, content: any) {
-    // here you have content returned by this action. you can replace something 
-    // in it and return a replaced result. replaced result will be returned to the user
-    return content.replace(/Mike/gi, "Michael");
-})
-getOne(@Param("id") id: number) {
-    return "Hello, I am Mike!"; // client will get a "Hello, I am Michael!" response.
-}
-```
-
-You can use `@UseInterceptor` per-action, on per-controller. 
-If its used per-controller then interceptor will apply to all controller actions.
-
-### Interceptor classes
-
-You can also create a class and use it with `@UseInterceptor` decorator:
-
-```typescript
-import {Interceptor, InterceptorInterface} from "routing-controllers";
-
-@Interceptor()
-export class NameCorrectionInterceptor implements InterceptorInterface {
-    
-    intercept(request: any, response: any, content: any) {
-        return content.replace(/Mike/gi, "Michael");
-    }
-    
-}
-```
-
-And use it in your controllers this way:
-
-```typescript
-import {Get, Param, UseInterceptor} from "routing-controllers";
-import {NameCorrectionInterceptor} from "./NameCorrectionInterceptor";
-
-// ...
-
-@Get("/users")
-@UseInterceptor(NameCorrectionInterceptor)
-getOne(@Param("id") id: number) {
-    return "Hello, I am Mike!"; // client will get a "Hello, I am Michael!" response.
-}
-```
-
-### Global interceptors
-
-You can create interceptors that will affect all controllers in your project by creating interceptor class
-and mark it with `@InterceptorGlobal` decorator:
-
-```typescript
-import {InterceptorGlobal, InterceptorInterface} from "routing-controllers";
-
-@InterceptorGlobal()
-export class NameCorrectionInterceptor implements InterceptorInterface {
-    
-    intercept(request: any, response: any, content: any) {
-        return content.replace(/Mike/gi, "Michael");
-    }
-    
-}
-```
-
-### Don't forget to load your middlewares, error handlers and interceptors
-
-Middlewares and error handlers should be loaded globally the same way as controllers, before app bootstrap:
-
-```typescript
-import "reflect-metadata";
-import {createExpressServer} from "routing-controllers";
-import "./UserController";
-import "./MyMiddleware"; // here we load it
-import "./CustomErrorHandler"; // here we load it
-import "./BadWordInterceptor"; // here we load it
-let app = createExpressServer();
-app.listen(3000);
-```
-
-Also you can load middlewares from directories. Also you can use glob patterns:
-
-```typescript
-import "reflect-metadata";
-import {createExpressServer, loadControllers} from "routing-controllers";
-createExpressServer({
-    controllers: [__dirname + "/controllers/**/*.js"],
-    middlewares: [__dirname + "/middlewares/**/*.js"]
-}).listen(3000);
-```
-
-## Creating instances of classes from action params
-
-When user sends a json object and you are parsing it, sometimes you want to parse it into object of some class, instead of parsing it into simple literal object.
-You have ability to do this using [class-transformer][4].
-To use it simply specify a `useClassTransformer: true` option on application bootstrap:
-
-```typescript
-import "reflect-metadata";
-import {createExpressServer} from "routing-controllers";
-
-createExpressServer({
-    useClassTransformer: true
-}).listen(3000);
-```
-
-Now, when you parse your action params, if you have specified a class, routing-controllers will create you a class
-of that instance with the data sent by a user:
-
-```typescript
-export class User {
-    firstName: string;
-    lastName: string;
-
-    getName(): string {
-        return this.lastName + " " + this.firstName;
-    }
-}
-
-@Controller()
-export class UserController {
-
-    post(@Body() user: User) {
-        console.log("saving user " + user.getName());
-    }
-
-}
-```
-
-This technique works not only with `@Body`, but also with `@Param`, `@QueryParam`, `@BodyParam` and other decorators.
-Learn more about class-transformer and how to handle more complex object constructions [here][4].
-This behaviour is enabled by default.
-If you want to disable it simply pass `useClassTransformer: false` to createExpressServer method.
-
-## Auto validating action params
-
-Sometimes parsing a json object into instance of some class is not enough. 
-E.g. `class-transformer` doesn't check whether the property's types are correct, so you can get runtime error if you rely on TypeScript type safe. Also you may want to validate the object to check e.g. whether the password string is long enough or entered e-mail is correct.
-
-It can be done easily thanks to integration with [class-transformer-validator][7] which internally depends on [class-validator][6]. All you need to do is simply specify a `enableValidation: true` option on application bootstrap:
-```typescript
-import "reflect-metadata";
-import { createExpressServer } from "routing-controllers";
-
-createExpressServer({
-    enableValidation: true
-}).listen(3000);
-```
-
-If you don't want to turn on the validation globally for every parameter, you can do this locally by setting `validate: true` option in parameter decorator options object:
-```typescript
-@Post("/login/")
-login(@Body({ validate: true }) user: User) {
-```
-
-Now you need to define the class which type will be used in controller method params. Decorate the properties with appropriate validation decorators.
-```typescript
-export class User {
-
-    @IsEmail()
-    email: string;
-
-    @MinLength(6)
-    password: string;
-
-}
-```
-If you haven't used class-validator yet, you can learn how to use the decorators and handle more complex object validation [here][6].
-
-Now, if you have specified a class type, your action params will be not only an instance of that class (with the data sent by a user) but they will be validated too, so you don't have to worry about eg. incorrect e-mail or too short password and manual checks every property in controller method body.
-```typescript
-@Controller()
-export class UserController {
-
-    @Post("/login/")
-    login(@Body() user: User) {
-        console.log(`${user.email} is for 100% sure a valid e-mail adress!`);
-        console.log(`${user.password.length} is for 100% sure 6 chars or more!`);
-    }
-
-}
-```
-If the param doesn't satisfy the requirements defined by class-validator decorators, an error will be throwed and captured by routing-controller, so the client will receive 400 Bad Request and JSON with nice detailed [Validation errors](https://github.com/pleerock/class-validator#validation-errors) array.
-
-If you need special options for validation (groups, skiping missing properties, etc.) or transforming (groups, excluding prefixes, versions, etc.) you can pass them as global config as `validatorOptions ` in createExpressServer method or as a local setting for method parameter - `@Body({validatorOptions: localOptions})`.
-
-This technique works not only with `@Body` but also with `@Param`, `@QueryParam`, `@BodyParam` and other decorators.
-This behaviour is **disabled** by default. If you want to enable it, you need to do it explicitly eg. by passing `enableValidation: true` to createExpressServer method.
-
-## Default error handling
-
-Routing-controller comes with default error handling mechanism.
-
-## Using DI container
-
-`routing-controllers` supports a DI container out of the box. You can inject your services into your controllers,
-middlewares and error handlers. Container must be setup during application bootstrap.
-Here is example how to integrate routing-controllers with [typedi](https://github.com/pleerock/typedi):
-
-```typescript
-import "reflect-metadata";
-import {createExpressServer, useContainer} from "routing-controllers";
-import {Container} from "typedi";
-
-// its important to set container before any operation you do with routing-controllers,
-// including importing controllers
-useContainer(Container);
-
-// create and run server
-createExpressServer({
-    controllers: [__dirname + "/controllers/*.js"],
-    middlewares: [__dirname + "/middlewares/*.js"],
-    interceptors: [__dirname + "/interceptor/*.js"],
-}).listen(3000);
-```
-
-That's it, now you can inject your services into your controllers:
-
-```typescript
-@Controller()
-export class UsersController {
-
-    constructor(private userRepository: UserRepository) {
-    }
-
-    // ... controller actions
-
-}
-```
-
-## Decorators Reference
-
-#### Controller Decorators
-
-| Signature                            | Example                                              | Description                                                                                                                                                                                                                                                                                                                                                                                                                                          |
-|--------------------------------------|------------------------------------------------------|------------------------------------------------------------------------------------------------------------------------------------------------------------------------------------------------------------------------------------------------------------------------------------------------------------------------------------------------------------------------------------------------------------------------------------------------------|
-| `@Controller(baseRoute: string)`     | `@Controller("/users") class SomeController`         | Class that is marked with this decorator is registered as controller and its annotated methods are registered as actions. Base route is used to concatenate it to all controller action routes.                                                                                                                                                                                                                                                     |
-| `@JsonController(baseRoute: string)` | `@JsonController("/users") class SomeJsonController` | Class that is marked with this decorator is registered as controller and its annotated methods are registered as actions. Difference between @JsonController and @Controller is that @JsonController automatically converts results returned by controller to json objects (using JSON.parse) and response being sent to a client is sent with application/json content-type. Base route is used to concatenate it to all controller action routes. |
-
-#### Controller Method Decorators
-
-| Signature                                                                    | Example                                | Description                                                                                                                                                                                                       | express.js analogue                  |
-|------------------------------------------------------------------------------|----------------------------------------|-------------------------------------------------------------------------------------------------------------------------------------------------------------------------------------------------------------------|--------------------------------------|
-| `@Get(route: string|RegExp)`                                                 | `@Get("/users") all()`                 | Methods marked with this decorator will register a request made with GET HTTP Method to a given route. In action options you can specify if action should response json or regular text response.                 | `app.get("/users", all)`             |
-| `@Post(route: string|RegExp)`                                                | `@Post("/users") save()`               | Methods marked with this decorator will register a request made with POST HTTP Method to a given route. In action options you can specify if action should response json or regular text response.                | `app.post("/users", save)`           |
-| `@Put(route: string|RegExp)`                                                 | `@Put("/users/:id") update()`          | Methods marked with this decorator will register a request made with PUT HTTP Method to a given route. In action options you can specify if action should response json or regular text response.                 | `app.put("/users", update)`          |
-| `@Patch(route: string|RegExp)`                                               | `@Patch("/users/:id") patch()`         | Methods marked with this decorator will register a request made with PATCH HTTP Method to a given route. In action options you can specify if action should response json or regular text response.               | `app.patch("/users/:id", patch)`     |
-| `@Delete(route: string|RegExp)`                                              | `@Delete("/users/:id") delete()`       | Methods marked with this decorator will register a request made with DELETE HTTP Method to a given route. In action options you can specify if action should response json or regular text response.              | `app.delete("/users/:id", delete)`   |
-| `@Head(route: string|RegExp)`                                                | `@Head("/users/:id") head()`           | Methods marked with this decorator will register a request made with HEAD HTTP Method to a given route. In action options you can specify if action should response json or regular text response.                | `app.head("/users/:id", head)`       |
-| `@Options(route: string|RegExp)`                                             | `@Options("/users/:id") head()`        | Methods marked with this decorator will register a request made with OPTIONS HTTP Method to a given route. In action options you can specify if action should response json or regular text response.             | `app.options("/users/:id", options)` |
-| `@Method(methodName: string, route: string|RegExp)`                          | `@Method("move", "/users/:id") move()` | Methods marked with this decorator will register a request made with given `methodName` HTTP Method to a given route. In action options you can specify if action should response json or regular text response.  | `app.move("/users/:id", move)`       |
-
-#### Method Parameter Decorators
-
-| Signature                                                          | Example                                          | Description                                                                                                                                                                                                                                                                  | express.js analogue                       |
-|--------------------------------------------------------------------|--------------------------------------------------|------------------------------------------------------------------------------------------------------------------------------------------------------------------------------------------------------------------------------------------------------------------------------|-------------------------------------------|
-| `@Req()`                                                           | `getAll(@Req() request: Request)`                | Injects a Request object to a controller action parameter value                                                                                                                                                                                                              | `function (request, response)`            |
-| `@Res()`                                                           | `getAll(@Res() response: Response)`              | Injects a Reponse object to a controller action parameter value                                                                                                                                                                                                              | `function (request, response)`            |
-| `@Body(options?: ParamOptions)`                                    | `post(@Body() body: any)`                        | Injects a body to a controller action parameter value. In options you can specify if body should be parsed into a json object or not. Also you can specify there if body is required and action cannot work without body being specified.                                    | `request.body`                            |
-| `@Param(name: string, options?: ParamOptions)`                     | `get(@Param("id") id: number)`                   | Injects a parameter to a controller action parameter value. In options you can specify if parameter should be parsed into a json object or not. Also you can specify there if parameter is required and action cannot work with empty parameter.                             | `request.params.id`                       |
-| `@Session(objectName: string, options?: ParamOptions)`             | `get(@Session("user") user: User)`               | Injects an object from session to a controller action parameter value. In options you can specify there if parameter is not required and action can work with empty parameter.                             | `request.session.user`                       |
-| `@Session()`                                                       | `get(@Session() session: express.Session)`       | Injects a whole session object to a controller action parameter value. A session object is required and action cannot work with empty parameter.                             | `request.session`                       |
-| `@State(objectName: string, options?: ParamOptions)`             | `get(@State("user") user: User)`               | Injects an object from state to a controller action parameter value. In options you can specify there if parameter is not required and action can work with empty parameter.                             | `ctx.state.user`                       |
-| `@State()`                                                       | `get(@State() session: StateType)`       | Injects a whole state object to a controller action parameter value. A state object is required and action cannot work with empty parameter.                             | `ctx.state`                       |
-| `@QueryParam(name: string, options?: ParamOptions)`                | `get(@QueryParam("id") id: number)`              | Injects a query string parameter to a controller action parameter value. In options you can specify if parameter should be parsed into a json object or not. Also you can specify there if query parameter is required and action cannot work with empty parameter.          | `request.query.id`                        |
-| `@HeaderParam(name: string, options?: ParamOptions)`               | `get(@HeaderParam("token") token: string)`       | Injects a parameter from response headers to a controller action parameter value. In options you can specify if parameter should be parsed into a json object or not. Also you can specify there if query parameter is required and action cannot work with empty parameter. | `request.headers.token`                   |
-| `@UploadedFile(name: string, options?: { required?: boolean })`    | `post(@UploadedFile("files") file: any)`         | Injects a "file" from the response to a controller action parameter value. In parameter options you can specify if this is required parameter or not. parseJson option is ignored                                                                                            | `request.file.file` (when using multer)   |
-| `@UploadedFiles(options?: ParamOptions)`                           | `post(@UploadedFiles() files: any[])`            | Injects all uploaded files from the response to a controller action parameter value. In parameter options you can specify if this is required parameter or not. parseJson option is ignored                                                                                  | `request.files` (when using multer)       |
-| `@BodyParam(name: string, options?: ParamOptions)`                 | `post(@BodyParam("name") name: string)`          | Injects a body parameter to a controller action parameter value. In options you can specify if parameter should be parsed into a json object or not. Also you can specify there if body parameter is required and action cannot work with empty parameter.                   | `request.body.name`                       |
-| `@CookieParam(name: string, options?: ParamOptions)`               | `get(@CookieParam("username") username: string)` | Injects a cookie parameter to a controller action parameter value. In options you can specify if parameter should be parsed into a json object or not. Also you can specify there if cookie parameter is required and action cannot work with empty parameter.               | `request.cookie("username")`              |
-
-#### Middleware and Interceptor Decorators
-
-| Signature                                                          | Example                                          | Description                                                                                                     |
-|--------------------------------------------------------------------|--------------------------------------------------|-----------------------------------------------------------------------------------------------------------------|
-| `@Middleware()`                                                    | `@Middleware() class SomeMiddleware`             | Registers a new middleware.                                                                                     |
-| `@MiddlewareGlobalBefore()`                                        | `@MiddlewareGlobalBefore() class SomeMiddleware` | Registers a middleware that runs globally before action execution.                                              |
-| `@MiddlewareGlobalAfter()`                                         | `@MiddlewareGlobalAfter() class SomeMiddleware`  | Registers a middleware that runs globally after action execution.                                               |
-| `@ErrorHandler()`                                                  | `@ErrorHandler() class SomeErrorHandler`         | Registers a new error handler.                                                                                  |
-| `@UseBefore()`                                                     | `@UseBefore(CompressionMiddleware)`              | Uses given middleware before action is being executed.                                                          |
-| `@UseAfter()`                                                      | `@UseAfter(CompressionMiddleware)`               | Uses given middleware after action is being executed.                                                           |
-| `@Interceptor()`                                                   | `@Interceptor(InterceptorMiddleware)`            | Registers a given class as an interceptor                                                                       |
-| `@InterceptorGlobal()`                                             | `@InterceptorGlobal(InterceptorMiddleware)`      | Registers a global interceptor.                                                                                 |
-| `@UseInterceptor()`                                                | `@UseInterceptor(InterceptorMiddleware)`         | Uses given interceptor for the given action or controller.                                                      |
-
-#### Other Decorators
-
-| Signature                                                          | Example                                           | Description                                                                                                     |
-|--------------------------------------------------------------------|---------------------------------------------------|-----------------------------------------------------------------------------------------------------------------|
-| `@JsonResponse()`                                                  | `@JsonResponse()` get()                           | Controller actions marked with this decorator will return a json response instead of default text/html.         |
-| `@TextResponse()`                                                  | `@TextResponse()` get()                           | Controller actions marked with this decorator will return a text/html response instead of default json.         |
-| `@HttpCode(code: number)`                                          | `@HttpCode(201)` post()                           | Allows to explicitly set HTTP code to be returned in the response.                                              |
-| `@EmptyResultCode(code: number)`                                   | `@EmptyResultCode(201)` post()                    | Sets a given HTTP code when controller action returned empty result (null or undefined).                        |
-| `@NullResultCode(code: number)`                                    | `@NullResultCode(201)` post()                     | Sets a given HTTP code when controller action returned null.                                                    |
-| `@UndefinedResultCode(code: number)`                               | `@UndefinedResultCode(201)` post()                | Sets a given HTTP code when controller action returned undefined.                                               |
-| `@ResponseClassTransformOptions(options: ClassTransformOptions)`   | `@ResponseClassTransformOptions({/*...*/})` get() | Sets options to be passed to class-transformer when it used for classToPlain a response result.                 |
-| `@ContentType(contentType: string)`                                | `@ContentType("text/csv")` get()                  | Allows to explicitly set HTTP Content-type returned in the response.                                            |
-| `@Header(contentType: string)`                                     | `@Header("Cache-Control", "private")` get()       | Allows to explicitly set any HTTP Header returned in the response.                                              |
-| `@Location(url: string)`                                           | `@Location("http://github.com")` get()            | Allows to explicitly set HTTP Location.                                                                         |
-| `@Redirect(url: string)`                                           | `@Redirect("http://github.com")` get()            | Allows to explicitly set HTTP Redirect.                                                                         |
-| `@Render(template: string)`                                        | `@Render("user-list.html")` get()                 | Renders a given html when user accesses route.                                                                  |
-
-## Samples
-
-* Take a look on [routing-controllers with express](https://github.com/pleerock/routing-controllers-express-demo) which is using routing-controllers.
-* Take a look on [routing-controllers with koa](https://github.com/pleerock/routing-controllers-koa-demo) which is using routing-controllers.
-* Take a look on [routing-controllers with angular 2](https://github.com/pleerock/routing-controllers-angular2-demo) which is using routing-controllers.
-* Take a look on [node-microservice-demo](https://github.com/swimlane/node-microservice-demo) which is using routing-controllers.
-* Take a look on samples in [./sample](https://github.com/pleerock/routing-controllers/tree/master/sample) for more examples
-of usage.
-
-## Release notes
-
-See information about breaking changes and release notes [here](https://github.com/pleerock/routing-controllers/tree/master/doc/release-notes.md).
-
-[1]: http://expressjs.com/
-[2]: http://koajs.com/
-[3]: https://github.com/expressjs/multer
-[4]: https://github.com/pleerock/class-transformer
-[5]: https://www.npmjs.com/package/express-session
-<<<<<<< HEAD
-[6]: https://github.com/19majkel94/class-transformer-validator
-[7]: https://github.com/pleerock/class-validator
-
-=======
-[6]: https://www.npmjs.com/package/koa-session
-[7]: https://www.npmjs.com/package/koa-generic-session
-[8]: http://koajs.com/#ctx-state
->>>>>>> 5709cccb
+# routing-controllers
+
+[![Build Status](https://travis-ci.org/pleerock/routing-controllers.svg?branch=master)](https://travis-ci.org/pleerock/routing-controllers)
+[![codecov](https://codecov.io/gh/pleerock/routing-controllers/branch/master/graph/badge.svg)](https://codecov.io/gh/pleerock/routing-controllers)
+[![npm version](https://badge.fury.io/js/routing-controllers.svg)](https://badge.fury.io/js/routing-controllers)
+[![Dependency Status](https://david-dm.org/pleerock/routing-controllers.svg)](https://david-dm.org/pleerock/routing-controllers)
+[![devDependency Status](https://david-dm.org/pleerock/routing-controllers/dev-status.svg)](https://david-dm.org/pleerock/routing-controllers#info=devDependencies)
+[![Join the chat at https://gitter.im/pleerock/routing-controllers](https://badges.gitter.im/pleerock/routing-controllers.svg)](https://gitter.im/pleerock/routing-controllers?utm_source=badge&utm_medium=badge&utm_campaign=pr-badge&utm_content=badge)
+
+Allows to create controller classes with methods as actions that handle requests.
+You can use routing-controllers with [express.js][1] or [koa.js][2].
+
+# Table of Contents
+
+  * [Installation](#installation)
+  * [Example of usage](#example-of-usage)
+  * [More usage examples](#more-usage-examples)
+      - [Return promises](#return-promises)
+      - [Using Request and Response objects](#using-request-and-response-objects)
+      - [Using exist server instead of creating a new one](#using-exist-server-instead-of-creating-a-new-one)
+      - [Load all controllers from the given directory](#load-all-controllers-from-the-given-directory)
+      - [Load all controllers from the given directory and prefix routes](#load-all-controllers-from-the-given-directory-and-prefix-routes)
+      - [Prefix controller with base route](#prefix-controller-with-base-route)
+      - [Using JSON instead of regular text content](#using-json-instead-of-regular-text-content)
+      - [Per-action JSON / non-JSON output](#per-action-json--non-json-output)
+      - [Inject routing parameters](#inject-routing-parameters)
+      - [Inject query parameters](#inject-query-parameters)
+      - [Inject request body](#inject-request-body)
+      - [Inject request body parameters](#inject-request-body-parameters)
+      - [Inject request header parameters](#inject-request-header-parameters)
+      - [Inject session object](#inject-session-object)
+      - [Inject uploaded file](#inject-uploaded-file)
+      - [Inject uploaded files](#inject-uploaded-files)
+      - [Inject cookie parameter](#inject-cookie-parameter)
+      - [Make parameter required](#make-parameter-required)
+      - [Convert parameters to objects](#convert-parameters-to-objects)
+      - [Set custom ContentType](#set-custom-contenttype)
+      - [Set Location](#set-location)
+      - [Set Redirect](#set-redirect)
+      - [Set custom HTTP code](#set-custom-http-code)
+      - [Set custom headers](#set-custom-headers)
+      - [Render templates](#render-templates)
+  * [Using middlewares](#using-middlewares)
+    + [Use exist middleware](#use-exist-middleware)
+    + [Creating your own express middleware](#creating-your-own-express-middleware)
+    + [Creating your own koa middleware](#creating-your-own-koa-middleware)
+    + [Global middlewares](#global-middlewares)
+    + [Error handlers](#error-handlers)
+  * [Using interceptors](#using-interceptors)
+    + [Interceptor function](#interceptor-function)
+    + [Interceptor classes](#interceptor-classes)
+    + [Global interceptors](#global-interceptors)
+    + [Don't forget to load your middlewares, error handlers and interceptors](#dont-forget-to-load-your-middlewares-error-handlers-and-interceptors)
+  * [Creating instances of classes from action params](#creating-instances-of-classes-from-action-params)
+  * [Default error handling](#default-error-handling)
+  * [Using DI container](#using-di-container)
+  * [Decorators Reference](#decorators-reference)
+      - [Controller Decorators](#controller-decorators)
+      - [Controller Method Decorators](#controller-method-decorators)
+      - [Method Parameter Decorators](#method-parameter-decorators)
+      - [Middleware and Interceptor Decorators](#middleware-and-interceptor-decorators)
+      - [Other Decorators](#other-decorators)
+  * [Samples](#samples)
+  * [Release notes](#release-notes)
+
+## Installation
+
+1. Install module:
+
+    `npm install routing-controllers --save`
+
+2. `reflect-metadata` shim is required:
+
+    `npm install reflect-metadata --save`
+
+    and make sure to import it in a global place, like app.ts:
+
+    ```typescript
+    import "reflect-metadata";
+    ```
+
+3. ES6 features are used, if you are using old version of node.js you may need to install
+ [es6-shim](https://github.com/paulmillr/es6-shim):
+
+    `npm install es6-shim --save`
+
+    and import it in a global place like app.ts:
+
+    ```typescript
+    import "es6-shim";
+    ```
+
+4. Install framework:
+
+    **a. If you want to use routing-controllers with *express.js*, then install it and all required dependencies:**
+
+    `npm install express body-parser multer --save`
+
+    Optionally you can also install its [typings](https://github.com/typings/typings):
+
+    `typings install dt~express dt~serve-static --save --global`
+
+    **b. If you want to use routing-controllers with *koa 2*, then install it and all required dependencies:**
+
+    `npm install koa@next koa-router@next koa-bodyparser@next --save`
+
+    Optionally you can also install its [typings](https://github.com/typings/typings):
+
+    `typings install dt~koa --save --global`
+    
+5. Its important to set these options in `tsconfig.json` file of your project:
+
+    ```json
+    {
+        "emitDecoratorMetadata": true,
+        "experimentalDecorators": true
+    }
+    ```
+
+## Example of usage
+
+1. Create a file `UserController.ts`
+
+    ```typescript
+    import {Controller, Param, Body, Get, Post, Put, Delete} from "routing-controllers";
+
+    @Controller()
+    export class UserController {
+
+        @Get("/users")
+        getAll() {
+           return "This action returns all users";
+        }
+
+        @Get("/users/:id")
+        getOne(@Param("id") id: number) {
+           return "This action returns user #" + id;
+        }
+
+        @Post("/users")
+        post(@Body() user: any) {
+           return "Saving user...";
+        }
+
+        @Put("/users/:id")
+        put(@Param("id") id: number, @Body() user: any) {
+           return "Updating a user...";
+        }
+
+        @Delete("/users/:id")
+        remove(@Param("id") id: number) {
+           return "Removing user...";
+        }
+
+    }
+    ```
+
+    This class will register routes specified in method decorators in your server framework (express.js or koa).
+
+2. Create a file `app.ts`
+
+    ```typescript
+    import "es6-shim"; // this shim is optional if you are using old version of node
+    import "reflect-metadata"; // this shim is required
+    import {createExpressServer} from "routing-controllers";
+    import "./UserController";  // we need to "load" our controller before call createServer. this is required
+    let app = createExpressServer(); // creates express app, registers all controller routes and returns you express app instance
+    app.listen(3000); // run express application
+    ```
+
+    > koa users just need to call `createKoaServer` instead of `createExpressServer`
+
+3. Open in browser `http://localhost:3000/users`. You should see `This action returns all users` in your browser.
+If you open `http://localhost:3000/users/1` you should see `This action returns user #1` in your browser.
+
+## More usage examples
+
+#### Return promises
+
+You can return a promise in the controller, and it will wait until promise resolved and return in a response a promise result.
+
+```typescript
+import {JsonController, Param, Body, Get, Post, Put, Delete} from "routing-controllers";
+
+@JsonController()
+export class UserController {
+
+    @Get("/users")
+    getAll() {
+       return userRepository.findAll();
+    }
+
+    @Get("/users/:id")
+    getOne(@Param("id") id: number) {
+       return userRepository.findById(id);
+    }
+
+    @Post("/users")
+    post(@Body() user: User) {
+       return userRepository.insert(user);
+    }
+
+    @Put("/users/:id")
+    put(@Param("id") id: number, @Body() user: User) {
+       return userRepository.updateById(id, user);
+    }
+
+    @Delete("/users/:id")
+    remove(@Param("id") id: number) {
+       return userRepository.removeById(id);
+    }
+
+}
+```
+
+#### Using Request and Response objects
+
+You can use framework's request and response objects this way:
+
+```typescript
+import {Controller, Req, Res, Get} from "routing-controllers";
+
+@Controller()
+export class UserController {
+
+    @Get("/users")
+    getAll(@Req() request: any, @Res() response: any) {
+        response.send("Hello response!");
+    }
+
+}
+```
+
+`@Req()` decorator inject you a `Request` object, and `@Res()` decorator inject you a `Response` object.
+If you have installed a express typings too, you can use their types:
+
+```typescript
+import {Request, Response} from "express";
+import {Controller, Req, Res, Get} from "routing-controllers";
+
+@Controller()
+export class UserController {
+
+    @Get("/users")
+    getAll(@Req() request: Request, @Res() response: Response) {
+        response.send("Hello response!");
+    }
+
+}
+```
+
+#### Using exist server instead of creating a new one
+
+If you have, or if you want to create and configure express app separately,
+you can use `useExpressServer` instead of `createExpressServer` function:
+
+```typescript
+import "reflect-metadata"; // this shim is required
+import {useExpressServer} from "routing-controllers";
+
+let express = require("express"); // or you can import it if you have installed typings
+let app = express(); // your created express server
+// app.use() // maybe you configure it the way you want
+useExpressServer(app); // register created express server in routing-controllers
+app.listen(3000); // run your express server
+```
+
+> koa users must use `useKoaServer` instead of `useExpressServer`
+
+#### Load all controllers from the given directory
+
+You can load all controllers in once from specific directories, by specifying array of directories via options in
+`createExpressServer` or `useExpressServer`:
+
+```typescript
+import "reflect-metadata"; // this shim is required
+import {createExpressServer, loadControllers} from "routing-controllers";
+
+createExpressServer({
+    controllers: [__dirname + "/controllers/*.js"]
+}).listen(3000); // register controllers routes in our express application
+```
+
+> koa users must use `createKoaServer` instead of `createExpressServer`
+
+#### Load all controllers from the given directory and prefix routes
+
+If you want to prefix all routes in some directory eg. /api 
+
+```typescript
+import "reflect-metadata"; // this shim is required
+import {createExpressServer} from "routing-controllers";
+
+createExpressServer({
+    routePrefix: "/api",
+    controllers: [__dirname + "/api/controllers/*.js"] // register controllers routes in our express app
+}).listen(3000);
+```
+
+> koa users must use `createKoaServer` instead of `createExpressServer`
+
+#### Prefix controller with base route
+
+You can prefix all controller's actions with specific base route:
+
+```typescript
+@Controller("/users")
+export class UserController {
+    // ...
+}
+```
+
+#### Using JSON instead of regular text content
+
+If you are designing a REST API where your endpoints always receive and return JSON you can use `@JsonController` decorator instead
+of `@Controller`. This will guarantee you that data returned by your controller actions always be transformed to JSON
+ and `Content-Type` header will be always set to `application/json`. It will also guarantee that the `application/json` header is understood from the requests and the body parsed as JSON:
+
+```typescript
+@JsonController()
+export class UserController {
+    // ...
+}
+```
+
+#### Per-action JSON / non-JSON output
+
+In the case if you want to control if your controller's action will return json or regular plain text,
+you can specify a special option:
+
+```typescript
+// this will ignore @Controller if it used and return a json in a response
+@Get("/users")
+@JsonResponse()
+getUsers() {
+}
+
+// this will ignore @JsonController if it used and return a regular text in a response
+@Get("/posts")
+@TextResponse()
+getPosts() {
+}
+```
+
+#### Inject routing parameters
+
+You can use parameters in your routes, and to inject such parameters in your controller methods use `@Param` decorator:
+
+```typescript
+@Get("/users/:id")
+getUsers(@Param("id") id: number) {
+}
+```
+
+#### Inject query parameters
+
+To inject query parameters, use `@QueryParam` decorator:
+
+```typescript
+@Get("/users")
+getUsers(@QueryParam("limit") limit: number) {
+}
+```
+
+#### Inject request body
+
+To inject request body, use `@Body` decorator:
+
+```typescript
+@Post("/users")
+saveUser(@Body() user: User) {
+}
+```
+
+If you specify a class type to parameter that is decorated with `@Body()`,
+routing-controllers will use [class-transformer][4] to create instance of the given class type with the data received in request body.
+To disable this behaviour you need to specify a `{ useClassTransformer: false }` in RoutingControllerOptions when creating a server.
+
+
+#### Inject request body parameters
+
+To inject request body parameter, use `@BodyParam` decorator:
+
+```typescript
+@Post("/users")
+saveUser(@BodyParam("name") userName: string) {
+}
+```
+
+#### Inject request header parameters
+
+To inject request header parameter, use `@HeaderParam` decorator:
+
+```typescript
+@Post("/users")
+saveUser(@HeaderParam("authorization") token: string) {
+}
+```
+
+#### Inject session object
+
+To inject a whole session object, use `@Session` decorator:
+
+```typescript
+@Post("/login/")
+loginUser(@Session() session: Express.Session, @Body() user: User) {
+}
+```
+
+To inject a single object from session, use `@Session` decorator with parameter:
+
+```typescript
+@Get("/login/")
+savePost(@Session("user") user: User, @Body() post: Post) {
+}
+```
+
+Express uses [express-session][5] / Koa uses [koa-session][6] or [koa-generic-session][7] to handle session, so firstly you have to install it manually to use `@Session` decorator.
+
+#### Inject state object
+
+To inject a whole state object, use `@State` decorator:
+
+```typescript
+@Post("/login/")
+loginUser(@State() state: StateType, @Body() user: User) {
+}
+```
+
+To inject a single object from state, use `@State` decorator with parameter:
+
+```typescript
+@Get("/login/")
+savePost(@State("user") user: User, @Body() post: Post) {
+}
+```
+
+This feature is not supported by express driver yet.
+
+#### Inject uploaded file
+
+To inject uploaded file, use `@UploadedFile` decorator:
+
+```typescript
+@Post("/files")
+saveFile(@UploadedFile("fileName") file: any) {
+}
+```
+
+Routing-controllers uses [multer][3] to handle file uploads.
+You can install multer's file definitions via typings, and use `files: File[]` type instead of `any[]`.
+This feature is not supported by koa driver yet.
+
+#### Inject uploaded files
+
+To inject all uploaded files, use `@UploadedFiles` decorator:
+
+```typescript
+@Post("/files")
+saveAll(@UploadedFiles("files") files: any[]) {
+}
+```
+
+Routing-controllers uses [multer][3] to handle file uploads.
+You can install multer's file definitions via typings, and use `files: File[]` type instead of `any[]`.
+This feature is not supported by koa driver yet.
+
+#### Inject cookie parameter
+
+To get a cookie parameter, use `@CookieParam` decorator:
+
+```typescript
+@Get("/users")
+getUsers(@CookieParam("username") username: string) {
+}
+```
+
+#### Make parameter required
+
+To make any parameter required, simply pass a `required: true` flag in its options:
+
+```typescript
+@Post("/users")
+save(@Body({ required: true }) user: any) {
+    // your method will not be executed if user is not sent in a request
+}
+```
+
+Same you can do with all other parameters: @Param, @QueryParam, @BodyParam and others.
+
+#### Convert parameters to objects
+
+If you specify a class type to parameter that is decorated with parameter decorator,
+routing-controllers will use [class-transformer][4] to create instance of that class type.
+To disable this behaviour you need to specify a `{ useClassTransformer: false }` in RoutingControllerOptions when creating a server.
+
+```typescript
+@Get("/users")
+getUsers(@QueryParam("filter") filter: UserFilter) {
+    // now you can use your filter, for example
+    if (filter.showAll === true)
+        return "all users";
+
+    return "not all users";
+}
+
+// you can send a request to http://localhost:3000/users?filter={"showAll": true}
+// and it will show you "all users"
+```
+
+If `UserFilter` is an interface - then simple literal object will be created.
+If its a class - then instance of this will be created.
+
+#### Set custom ContentType
+
+You can specify a custom ContentType:
+
+```typescript
+@Get("/users")
+@ContentType("text/cvs")
+getUsers() {
+    // ...
+}
+```
+#### Set Location
+
+You can set a location for any action:
+
+```typescript
+@Get("/users")
+@Location("http://github.com")
+getUsers() {
+    // ...
+}
+```
+
+#### Set Redirect
+
+You can set a redirect for any action:
+
+```typescript
+@Get("/users")
+@Redirect("http://github.com")
+getUsers() {
+    // ...
+}
+```
+
+#### Set custom HTTP code
+
+You can explicitly set a returned HTTP code for any action:
+
+```typescript
+@HttpCode(201)
+@Post("/users")
+saveUser(@Body() user: User) {
+    // ...
+}
+```
+
+Also, there are several additional decorators, that sets conditional http code:
+
+```typescript
+@Get("/users/:id")
+@EmptyResultCode(404)
+saveUser(@Param("id") id: number) {
+    return userRepository.findOneById(id);
+}
+```
+
+In this example `findOneById` returns undefined in the case if user with given was not found.
+This action will return 404 in the case if user was not found, and regular 200 in the case if it was found.
+`@EmptyResultCode` allows to set any HTTP code in the case if controller's action returned empty result (null or undefined).
+There are also `@NullResultCode` and `@UndefindeResultCode()` in the case if you want to return specific codes only
+if controller's action returned null or undefined respectively.
+
+#### Set custom headers
+
+You can set any custom header in a response:
+
+```typescript
+@Get("/users/:id")
+@Header("Cache-Control", "none")
+getOne(@Param("id") id: number) {
+    // ...
+}
+```
+#### Render templates
+
+You can set any custom header in a response:
+
+```typescript
+@Get("/users/:id")
+@Render("index.html")
+getOne() {
+    return {
+        param1: "these params are used",
+        param2: "in templating engine"
+    };
+}
+```
+
+To use rendering ability make sure to configure express properly.
+[Here](https://github.com/pleerock/routing-controllers/blob/0.6.0-release/test/functional/render-decorator.spec.ts)
+is a test where you can take a look how to do it.
+
+To use rendering ability with Koa you will need to use a rendering 3rd party such as [koa-views](https://github.com/queckezz/koa-views/), 
+koa-views is the only render middleware that has been tested.
+
+## Using middlewares
+
+You can use any exist express / koa middleware, or create your own.
+To create your middlewares there is a `@Middleware` decorator,
+and to use already exist middlewares there are `@UseBefore` and `@UseAfter` decorators.
+
+### Use exist middleware
+
+There are multiple ways to use middlewares.
+For example, lets try to use [compression](https://github.com/expressjs/compression) middleware:
+
+1. Install compression middleware: `npm install compression`
+2. To use middleware per-action:
+
+    ```typescript
+    import {Controller, Get, UseBefore} from "routing-controllers";
+    let compression = require("compression");
+
+    // ...
+
+    @Get("/users/:id")
+    @UseBefore(compression())
+    getOne(@Param("id") id: number) {
+        // ...
+    }
+    ```
+
+    This way compression middleware will be applied only for `getOne` controller action,
+    and will be executed *before* action execution.
+    To execute middleware *after* action use `@UseAfter` decorator instead.
+
+3. To use middleware per-controller:
+
+    ```typescript
+    import {Controller, UseBefore} from "routing-controllers";
+    let compression = require("compression");
+
+    @Controller()
+    @UseBefore(compression())
+    export class UserController {
+
+    }
+    ```
+
+    This way compression middleware will be applied for all actions of the `UserController` controller,
+    and will be executed *before* its action execution. Same way you can use `@UseAfter` decorator here.
+
+4. If you want to use compression module globally for all controllers you can simply register it during bootstrap:
+
+    ```typescript
+    import "reflect-metadata";
+    import {createExpressServer} from "routing-controllers";
+    import "./UserController";  // we need to "load" our controller before call createExpressServer. this is required
+    let compression = require("compression");
+    let app = createExpressServer(); // creates express app, registers all controller routes and returns you express app instance
+    app.use(compression());
+    app.listen(3000); // run express application
+    ```
+
+    Alternatively, you can create a custom [global middleware](#global-middlewares) and simply delegate its execution to the compression module.
+
+### Creating your own express middleware
+
+Here is example of creating middleware for express.js:
+
+1. To create your own middleware you need to create a class that implements a `MiddlewareInterface` interface and decorated
+with `@Middleware` decorator:
+
+    ```typescript
+    import {Middleware, MiddlewareInterface} from "routing-controllers";
+
+    @Middleware()
+    export class MyMiddleware implements MiddlewareInterface {
+
+        use(request: any, response: any, next?: (err?: any) => any): any {
+            console.log("do something...");
+            next();
+        }
+
+    }
+    ```
+
+    Here, we created our own middleware that prints `do something...` in the console.
+
+2. Second we need to load our middleware in `app.ts` before app bootstrap:
+
+    ```typescript
+    import "reflect-metadata";
+    import {createExpressServer} from "routing-controllers";
+    import "./UserController";
+    import "./MyMiddleware"; // here we load it
+    createExpressServer().listen(3000);
+    ```
+
+3. Now we can use our middleware:
+
+    ```typescript
+    import {Controller, UseBefore} from "routing-controllers";
+    import {MyMiddleware} from "./MyMiddleware";
+
+    @Controller()
+    @UseBefore(MyMiddleware)
+    export class UserController {
+
+    }
+    ```
+
+    or per-action:
+
+    ```typescript
+    @Get("/users/:id")
+    @UseBefore(MyMiddleware)
+    getOne(@Param("id") id: number) {
+        // ...
+    }
+    ```
+
+    This way your middleware will be executed each time before controller action.
+    You can use `@UseAfter(MyMiddleware)` to make it execute after each controller action.
+
+### Creating your own koa middleware
+
+Here is example of creating middleware for koa.js:
+
+1. To create your own middleware you need to create a class that implements a `MiddlewareInterface` interface and decorated
+with `@Middleware` decorator:
+
+    ```typescript
+    import {Middleware, MiddlewareInterface} from "routing-controllers";
+
+    @Middleware()
+    export class MyMiddleware implements MiddlewareInterface {
+
+        use(context: any, next: (err: any) => Promise<any>): Promise<any> {
+            console.log("do something before execution...");
+            return next().then(() => {
+                console.log("do something after execution");
+            }).catch(error => {
+                console.log("error handling is also here");
+            });
+        }
+
+    }
+    ```
+
+    Here, we created our own middleware that prints `do something...` in the console.
+
+2. Second we need to load our middleware in `app.ts` before app bootstrap:
+
+    ```typescript
+    import "reflect-metadata";
+    import {createKoaServer} from "routing-controllers";
+    import "./UserController";
+    import "./MyMiddleware"; // here we load it
+    createKoaServer().listen(3000);
+    ```
+
+3. Now we can use our middleware:
+
+    ```typescript
+    import {Controller, UseBefore} from "routing-controllers";
+    import {MyMiddleware} from "./MyMiddleware";
+
+    @Controller()
+    @UseBefore(MyMiddleware)
+    export class UserController {
+
+    }
+    ```
+
+    or per-action:
+
+    ```typescript
+    @Get("/users/:id")
+    @UseBefore(MyMiddleware)
+    getOne(@Param("id") id: number) {
+        // ...
+    }
+    ```
+
+    This way your middleware will be executed each time before controller action.
+    You can use `@UseAfter(MyMiddleware)` to make it execute after each controller action.
+
+### Global middlewares
+
+Same way you created a middleware, you can create a global middleware:
+
+```typescript
+import {MiddlewareGlobalBefore, MiddlewareInterface} from "routing-controllers";
+
+@MiddlewareGlobalBefore()
+export class CompressionMiddleware implements MiddlewareInterface {
+
+    use(request: any, response: any, next: (err: any) => any): void {
+        let compression = require("compression");
+        return compression()(request, response, next);
+    }
+
+}
+```
+In this example we simply delegate middleware to compression to use it globally.
+Global middleware runs before each request, always.
+
+You can make global middleware to run after controller action by using `@MiddlewareGlobalAfter` instead of `@MiddlewareGlobalBefore`.
+ If you have issues with global middlewares run execution order you can set a priority: `@MiddlewareGlobalBefore({ priority: 1 })`.
+ Higher priority means middleware being executed earlier.
+
+### Error handlers
+
+Error handlers are specific only to express.
+Error handlers work in pretty much the same way as middlewares, but implement `ErrorMiddlewareInterface` instead of `MiddlewareInterface`:
+
+1. Create a class that implements the `ErrorMiddlewareInterface` interface and is decorated with the `@MiddlewareGlobalAfter` decorator:
+
+    ```typescript
+    import {ErrorMiddlewareInterface, MiddlewareGlobalAfter} from "routing-controllers";
+
+    @MiddlewareGlobalAfter()
+    export class CustomErrorHandler implements ErrorMiddlewareInterface {
+
+        error(error: any, request: any, response: any, next: (err: any) => any) {
+            console.log("do something...");
+            next();
+        }
+
+    }
+    ```
+Custom error handlers are invoked after the default error handler, so you won't be able to change response code or headers.
+To prevent this, you have to disable default error handler by specyfing `defaultErrorHandler` option in createExpressServer or useExpressServer:
+
+```typescript
+createExpressServer({
+    defaultErrorHandler: false // disable default error handler, only if you have your own error handler
+}).listen(3000);
+```
+
+## Using interceptors
+
+Interceptors are used to change or replace the data returned to the client.
+You can create your own interceptor class or function and use to all or specific controller or controller action.
+It works pretty much the same as middlewares.
+
+### Interceptor function
+
+The easiest way is to use functions directly passed to `@UseInterceptor` of the action. 
+
+```typescript
+import {Get, Param, UseInterceptor} from "routing-controllers";
+
+// ...
+
+@Get("/users")
+@UseInterceptor(function(request: any, response: any, content: any) {
+    // here you have content returned by this action. you can replace something 
+    // in it and return a replaced result. replaced result will be returned to the user
+    return content.replace(/Mike/gi, "Michael");
+})
+getOne(@Param("id") id: number) {
+    return "Hello, I am Mike!"; // client will get a "Hello, I am Michael!" response.
+}
+```
+
+You can use `@UseInterceptor` per-action, on per-controller. 
+If its used per-controller then interceptor will apply to all controller actions.
+
+### Interceptor classes
+
+You can also create a class and use it with `@UseInterceptor` decorator:
+
+```typescript
+import {Interceptor, InterceptorInterface} from "routing-controllers";
+
+@Interceptor()
+export class NameCorrectionInterceptor implements InterceptorInterface {
+    
+    intercept(request: any, response: any, content: any) {
+        return content.replace(/Mike/gi, "Michael");
+    }
+    
+}
+```
+
+And use it in your controllers this way:
+
+```typescript
+import {Get, Param, UseInterceptor} from "routing-controllers";
+import {NameCorrectionInterceptor} from "./NameCorrectionInterceptor";
+
+// ...
+
+@Get("/users")
+@UseInterceptor(NameCorrectionInterceptor)
+getOne(@Param("id") id: number) {
+    return "Hello, I am Mike!"; // client will get a "Hello, I am Michael!" response.
+}
+```
+
+### Global interceptors
+
+You can create interceptors that will affect all controllers in your project by creating interceptor class
+and mark it with `@InterceptorGlobal` decorator:
+
+```typescript
+import {InterceptorGlobal, InterceptorInterface} from "routing-controllers";
+
+@InterceptorGlobal()
+export class NameCorrectionInterceptor implements InterceptorInterface {
+    
+    intercept(request: any, response: any, content: any) {
+        return content.replace(/Mike/gi, "Michael");
+    }
+    
+}
+```
+
+### Don't forget to load your middlewares, error handlers and interceptors
+
+Middlewares and error handlers should be loaded globally the same way as controllers, before app bootstrap:
+
+```typescript
+import "reflect-metadata";
+import {createExpressServer} from "routing-controllers";
+import "./UserController";
+import "./MyMiddleware"; // here we load it
+import "./CustomErrorHandler"; // here we load it
+import "./BadWordInterceptor"; // here we load it
+let app = createExpressServer();
+app.listen(3000);
+```
+
+Also you can load middlewares from directories. Also you can use glob patterns:
+
+```typescript
+import "reflect-metadata";
+import {createExpressServer, loadControllers} from "routing-controllers";
+createExpressServer({
+    controllers: [__dirname + "/controllers/**/*.js"],
+    middlewares: [__dirname + "/middlewares/**/*.js"]
+}).listen(3000);
+```
+
+## Creating instances of classes from action params
+
+When user sends a json object and you are parsing it, sometimes you want to parse it into object of some class, instead of parsing it into simple literal object.
+You have ability to do this using [class-transformer][4].
+To use it simply specify a `useClassTransformer: true` option on application bootstrap:
+
+```typescript
+import "reflect-metadata";
+import {createExpressServer} from "routing-controllers";
+
+createExpressServer({
+    useClassTransformer: true
+}).listen(3000);
+```
+
+Now, when you parse your action params, if you have specified a class, routing-controllers will create you a class
+of that instance with the data sent by a user:
+
+```typescript
+export class User {
+    firstName: string;
+    lastName: string;
+
+    getName(): string {
+        return this.lastName + " " + this.firstName;
+    }
+}
+
+@Controller()
+export class UserController {
+
+    post(@Body() user: User) {
+        console.log("saving user " + user.getName());
+    }
+
+}
+```
+
+This technique works not only with `@Body`, but also with `@Param`, `@QueryParam`, `@BodyParam` and other decorators.
+Learn more about class-transformer and how to handle more complex object constructions [here][4].
+This behaviour is enabled by default.
+If you want to disable it simply pass `useClassTransformer: false` to createExpressServer method.
+
+## Auto validating action params
+
+Sometimes parsing a json object into instance of some class is not enough. 
+E.g. `class-transformer` doesn't check whether the property's types are correct, so you can get runtime error if you rely on TypeScript type safe. Also you may want to validate the object to check e.g. whether the password string is long enough or entered e-mail is correct.
+
+It can be done easily thanks to integration with [class-transformer-validator][10] which internally depends on [class-validator][9]. All you need to do is simply specify a `enableValidation: true` option on application bootstrap:
+```typescript
+import "reflect-metadata";
+import { createExpressServer } from "routing-controllers";
+
+createExpressServer({
+    enableValidation: true
+}).listen(3000);
+```
+
+If you don't want to turn on the validation globally for every parameter, you can do this locally by setting `validate: true` option in parameter decorator options object:
+```typescript
+@Post("/login/")
+login(@Body({ validate: true }) user: User) {
+```
+
+Now you need to define the class which type will be used in controller method params. Decorate the properties with appropriate validation decorators.
+```typescript
+export class User {
+
+    @IsEmail()
+    email: string;
+
+    @MinLength(6)
+    password: string;
+
+}
+```
+If you haven't used class-validator yet, you can learn how to use the decorators and handle more complex object validation [here][9].
+
+Now, if you have specified a class type, your action params will be not only an instance of that class (with the data sent by a user) but they will be validated too, so you don't have to worry about eg. incorrect e-mail or too short password and manual checks every property in controller method body.
+```typescript
+@Controller()
+export class UserController {
+
+    @Post("/login/")
+    login(@Body() user: User) {
+        console.log(`${user.email} is for 100% sure a valid e-mail adress!`);
+        console.log(`${user.password.length} is for 100% sure 6 chars or more!`);
+    }
+
+}
+```
+If the param doesn't satisfy the requirements defined by class-validator decorators, an error will be throwed and captured by routing-controller, so the client will receive 400 Bad Request and JSON with nice detailed [Validation errors](https://github.com/pleerock/class-validator#validation-errors) array.
+
+If you need special options for validation (groups, skiping missing properties, etc.) or transforming (groups, excluding prefixes, versions, etc.) you can pass them as global config as `validatorOptions ` in createExpressServer method or as a local setting for method parameter - `@Body({validatorOptions: localOptions})`.
+
+This technique works not only with `@Body` but also with `@Param`, `@QueryParam`, `@BodyParam` and other decorators.
+This behaviour is **disabled** by default. If you want to enable it, you need to do it explicitly eg. by passing `enableValidation: true` to createExpressServer method.
+
+## Default error handling
+
+Routing-controller comes with default error handling mechanism.
+
+## Using DI container
+
+`routing-controllers` supports a DI container out of the box. You can inject your services into your controllers,
+middlewares and error handlers. Container must be setup during application bootstrap.
+Here is example how to integrate routing-controllers with [typedi](https://github.com/pleerock/typedi):
+
+```typescript
+import "reflect-metadata";
+import {createExpressServer, useContainer} from "routing-controllers";
+import {Container} from "typedi";
+
+// its important to set container before any operation you do with routing-controllers,
+// including importing controllers
+useContainer(Container);
+
+// create and run server
+createExpressServer({
+    controllers: [__dirname + "/controllers/*.js"],
+    middlewares: [__dirname + "/middlewares/*.js"],
+    interceptors: [__dirname + "/interceptor/*.js"],
+}).listen(3000);
+```
+
+That's it, now you can inject your services into your controllers:
+
+```typescript
+@Controller()
+export class UsersController {
+
+    constructor(private userRepository: UserRepository) {
+    }
+
+    // ... controller actions
+
+}
+```
+
+## Decorators Reference
+
+#### Controller Decorators
+
+| Signature                            | Example                                              | Description                                                                                                                                                                                                                                                                                                                                                                                                                                          |
+|--------------------------------------|------------------------------------------------------|------------------------------------------------------------------------------------------------------------------------------------------------------------------------------------------------------------------------------------------------------------------------------------------------------------------------------------------------------------------------------------------------------------------------------------------------------|
+| `@Controller(baseRoute: string)`     | `@Controller("/users") class SomeController`         | Class that is marked with this decorator is registered as controller and its annotated methods are registered as actions. Base route is used to concatenate it to all controller action routes.                                                                                                                                                                                                                                                     |
+| `@JsonController(baseRoute: string)` | `@JsonController("/users") class SomeJsonController` | Class that is marked with this decorator is registered as controller and its annotated methods are registered as actions. Difference between @JsonController and @Controller is that @JsonController automatically converts results returned by controller to json objects (using JSON.parse) and response being sent to a client is sent with application/json content-type. Base route is used to concatenate it to all controller action routes. |
+
+#### Controller Method Decorators
+
+| Signature                                                                    | Example                                | Description                                                                                                                                                                                                       | express.js analogue                  |
+|------------------------------------------------------------------------------|----------------------------------------|-------------------------------------------------------------------------------------------------------------------------------------------------------------------------------------------------------------------|--------------------------------------|
+| `@Get(route: string|RegExp)`                                                 | `@Get("/users") all()`                 | Methods marked with this decorator will register a request made with GET HTTP Method to a given route. In action options you can specify if action should response json or regular text response.                 | `app.get("/users", all)`             |
+| `@Post(route: string|RegExp)`                                                | `@Post("/users") save()`               | Methods marked with this decorator will register a request made with POST HTTP Method to a given route. In action options you can specify if action should response json or regular text response.                | `app.post("/users", save)`           |
+| `@Put(route: string|RegExp)`                                                 | `@Put("/users/:id") update()`          | Methods marked with this decorator will register a request made with PUT HTTP Method to a given route. In action options you can specify if action should response json or regular text response.                 | `app.put("/users", update)`          |
+| `@Patch(route: string|RegExp)`                                               | `@Patch("/users/:id") patch()`         | Methods marked with this decorator will register a request made with PATCH HTTP Method to a given route. In action options you can specify if action should response json or regular text response.               | `app.patch("/users/:id", patch)`     |
+| `@Delete(route: string|RegExp)`                                              | `@Delete("/users/:id") delete()`       | Methods marked with this decorator will register a request made with DELETE HTTP Method to a given route. In action options you can specify if action should response json or regular text response.              | `app.delete("/users/:id", delete)`   |
+| `@Head(route: string|RegExp)`                                                | `@Head("/users/:id") head()`           | Methods marked with this decorator will register a request made with HEAD HTTP Method to a given route. In action options you can specify if action should response json or regular text response.                | `app.head("/users/:id", head)`       |
+| `@Options(route: string|RegExp)`                                             | `@Options("/users/:id") head()`        | Methods marked with this decorator will register a request made with OPTIONS HTTP Method to a given route. In action options you can specify if action should response json or regular text response.             | `app.options("/users/:id", options)` |
+| `@Method(methodName: string, route: string|RegExp)`                          | `@Method("move", "/users/:id") move()` | Methods marked with this decorator will register a request made with given `methodName` HTTP Method to a given route. In action options you can specify if action should response json or regular text response.  | `app.move("/users/:id", move)`       |
+
+#### Method Parameter Decorators
+
+| Signature                                                          | Example                                          | Description                                                                                                                                                                                                                                                                  | express.js analogue                       |
+|--------------------------------------------------------------------|--------------------------------------------------|------------------------------------------------------------------------------------------------------------------------------------------------------------------------------------------------------------------------------------------------------------------------------|-------------------------------------------|
+| `@Req()`                                                           | `getAll(@Req() request: Request)`                | Injects a Request object to a controller action parameter value                                                                                                                                                                                                              | `function (request, response)`            |
+| `@Res()`                                                           | `getAll(@Res() response: Response)`              | Injects a Reponse object to a controller action parameter value                                                                                                                                                                                                              | `function (request, response)`            |
+| `@Body(options?: ParamOptions)`                                    | `post(@Body() body: any)`                        | Injects a body to a controller action parameter value. In options you can specify if body should be parsed into a json object or not. Also you can specify there if body is required and action cannot work without body being specified.                                    | `request.body`                            |
+| `@Param(name: string, options?: ParamOptions)`                     | `get(@Param("id") id: number)`                   | Injects a parameter to a controller action parameter value. In options you can specify if parameter should be parsed into a json object or not. Also you can specify there if parameter is required and action cannot work with empty parameter.                             | `request.params.id`                       |
+| `@Session(objectName: string, options?: ParamOptions)`             | `get(@Session("user") user: User)`               | Injects an object from session to a controller action parameter value. In options you can specify there if parameter is not required and action can work with empty parameter.                             | `request.session.user`                       |
+| `@Session()`                                                       | `get(@Session() session: express.Session)`       | Injects a whole session object to a controller action parameter value. A session object is required and action cannot work with empty parameter.                             | `request.session`                       |
+| `@State(objectName: string, options?: ParamOptions)`             | `get(@State("user") user: User)`               | Injects an object from state to a controller action parameter value. In options you can specify there if parameter is not required and action can work with empty parameter.                             | `ctx.state.user`                       |
+| `@State()`                                                       | `get(@State() session: StateType)`       | Injects a whole state object to a controller action parameter value. A state object is required and action cannot work with empty parameter.                             | `ctx.state`                       |
+| `@QueryParam(name: string, options?: ParamOptions)`                | `get(@QueryParam("id") id: number)`              | Injects a query string parameter to a controller action parameter value. In options you can specify if parameter should be parsed into a json object or not. Also you can specify there if query parameter is required and action cannot work with empty parameter.          | `request.query.id`                        |
+| `@HeaderParam(name: string, options?: ParamOptions)`               | `get(@HeaderParam("token") token: string)`       | Injects a parameter from response headers to a controller action parameter value. In options you can specify if parameter should be parsed into a json object or not. Also you can specify there if query parameter is required and action cannot work with empty parameter. | `request.headers.token`                   |
+| `@UploadedFile(name: string, options?: { required?: boolean })`    | `post(@UploadedFile("files") file: any)`         | Injects a "file" from the response to a controller action parameter value. In parameter options you can specify if this is required parameter or not. parseJson option is ignored                                                                                            | `request.file.file` (when using multer)   |
+| `@UploadedFiles(options?: ParamOptions)`                           | `post(@UploadedFiles() files: any[])`            | Injects all uploaded files from the response to a controller action parameter value. In parameter options you can specify if this is required parameter or not. parseJson option is ignored                                                                                  | `request.files` (when using multer)       |
+| `@BodyParam(name: string, options?: ParamOptions)`                 | `post(@BodyParam("name") name: string)`          | Injects a body parameter to a controller action parameter value. In options you can specify if parameter should be parsed into a json object or not. Also you can specify there if body parameter is required and action cannot work with empty parameter.                   | `request.body.name`                       |
+| `@CookieParam(name: string, options?: ParamOptions)`               | `get(@CookieParam("username") username: string)` | Injects a cookie parameter to a controller action parameter value. In options you can specify if parameter should be parsed into a json object or not. Also you can specify there if cookie parameter is required and action cannot work with empty parameter.               | `request.cookie("username")`              |
+
+#### Middleware and Interceptor Decorators
+
+| Signature                                                          | Example                                          | Description                                                                                                     |
+|--------------------------------------------------------------------|--------------------------------------------------|-----------------------------------------------------------------------------------------------------------------|
+| `@Middleware()`                                                    | `@Middleware() class SomeMiddleware`             | Registers a new middleware.                                                                                     |
+| `@MiddlewareGlobalBefore()`                                        | `@MiddlewareGlobalBefore() class SomeMiddleware` | Registers a middleware that runs globally before action execution.                                              |
+| `@MiddlewareGlobalAfter()`                                         | `@MiddlewareGlobalAfter() class SomeMiddleware`  | Registers a middleware that runs globally after action execution.                                               |
+| `@ErrorHandler()`                                                  | `@ErrorHandler() class SomeErrorHandler`         | Registers a new error handler.                                                                                  |
+| `@UseBefore()`                                                     | `@UseBefore(CompressionMiddleware)`              | Uses given middleware before action is being executed.                                                          |
+| `@UseAfter()`                                                      | `@UseAfter(CompressionMiddleware)`               | Uses given middleware after action is being executed.                                                           |
+| `@Interceptor()`                                                   | `@Interceptor(InterceptorMiddleware)`            | Registers a given class as an interceptor                                                                       |
+| `@InterceptorGlobal()`                                             | `@InterceptorGlobal(InterceptorMiddleware)`      | Registers a global interceptor.                                                                                 |
+| `@UseInterceptor()`                                                | `@UseInterceptor(InterceptorMiddleware)`         | Uses given interceptor for the given action or controller.                                                      |
+
+#### Other Decorators
+
+| Signature                                                          | Example                                           | Description                                                                                                     |
+|--------------------------------------------------------------------|---------------------------------------------------|-----------------------------------------------------------------------------------------------------------------|
+| `@JsonResponse()`                                                  | `@JsonResponse()` get()                           | Controller actions marked with this decorator will return a json response instead of default text/html.         |
+| `@TextResponse()`                                                  | `@TextResponse()` get()                           | Controller actions marked with this decorator will return a text/html response instead of default json.         |
+| `@HttpCode(code: number)`                                          | `@HttpCode(201)` post()                           | Allows to explicitly set HTTP code to be returned in the response.                                              |
+| `@EmptyResultCode(code: number)`                                   | `@EmptyResultCode(201)` post()                    | Sets a given HTTP code when controller action returned empty result (null or undefined).                        |
+| `@NullResultCode(code: number)`                                    | `@NullResultCode(201)` post()                     | Sets a given HTTP code when controller action returned null.                                                    |
+| `@UndefinedResultCode(code: number)`                               | `@UndefinedResultCode(201)` post()                | Sets a given HTTP code when controller action returned undefined.                                               |
+| `@ResponseClassTransformOptions(options: ClassTransformOptions)`   | `@ResponseClassTransformOptions({/*...*/})` get() | Sets options to be passed to class-transformer when it used for classToPlain a response result.                 |
+| `@ContentType(contentType: string)`                                | `@ContentType("text/csv")` get()                  | Allows to explicitly set HTTP Content-type returned in the response.                                            |
+| `@Header(contentType: string)`                                     | `@Header("Cache-Control", "private")` get()       | Allows to explicitly set any HTTP Header returned in the response.                                              |
+| `@Location(url: string)`                                           | `@Location("http://github.com")` get()            | Allows to explicitly set HTTP Location.                                                                         |
+| `@Redirect(url: string)`                                           | `@Redirect("http://github.com")` get()            | Allows to explicitly set HTTP Redirect.                                                                         |
+| `@Render(template: string)`                                        | `@Render("user-list.html")` get()                 | Renders a given html when user accesses route.                                                                  |
+
+## Samples
+
+* Take a look on [routing-controllers with express](https://github.com/pleerock/routing-controllers-express-demo) which is using routing-controllers.
+* Take a look on [routing-controllers with koa](https://github.com/pleerock/routing-controllers-koa-demo) which is using routing-controllers.
+* Take a look on [routing-controllers with angular 2](https://github.com/pleerock/routing-controllers-angular2-demo) which is using routing-controllers.
+* Take a look on [node-microservice-demo](https://github.com/swimlane/node-microservice-demo) which is using routing-controllers.
+* Take a look on samples in [./sample](https://github.com/pleerock/routing-controllers/tree/master/sample) for more examples
+of usage.
+
+## Release notes
+
+See information about breaking changes and release notes [here](https://github.com/pleerock/routing-controllers/tree/master/doc/release-notes.md).
+
+[1]: http://expressjs.com/
+[2]: http://koajs.com/
+[3]: https://github.com/expressjs/multer
+[4]: https://github.com/pleerock/class-transformer
+[5]: https://www.npmjs.com/package/express-session
+[6]: https://www.npmjs.com/package/koa-session
+[7]: https://www.npmjs.com/package/koa-generic-session
+[8]: http://koajs.com/#ctx-state
+[9]: https://github.com/19majkel94/class-transformer-validator
+[10]: https://github.com/pleerock/class-validator