import {UseMetadata} from "../../metadata/UseMetadata";
import {MiddlewareMetadata} from "../../metadata/MiddlewareMetadata";
import {ActionMetadata} from "../../metadata/ActionMetadata";
import {Action} from "../../Action";
import {classToPlain} from "class-transformer";
import {Driver} from "../Driver";
import {ParamMetadata} from "../../metadata/ParamMetadata";
import {BaseDriver} from "../BaseDriver";
import {ExpressMiddlewareInterface} from "./ExpressMiddlewareInterface";
import {ExpressErrorMiddlewareInterface} from "./ExpressErrorMiddlewareInterface";
import {AccessDeniedError} from "../../error/AccessDeniedError";
import {AuthorizationCheckerNotDefinedError} from "../../error/AuthorizationCheckerNotDefinedError";
import {isPromiseLike} from "../../util/isPromiseLike";
import {getFromContainer} from "../../container";
const cookie = require("cookie");

/**
 * Integration with express framework.
 */
export class ExpressDriver extends BaseDriver implements Driver {

    // -------------------------------------------------------------------------
    // Constructor
    // -------------------------------------------------------------------------

    constructor(public express?: any) {
        super();
        this.loadExpress();
    }

    // -------------------------------------------------------------------------
    // Public Methods
    // -------------------------------------------------------------------------

    /**
     * Initializes the things driver needs before routes and middlewares registration.
     */
    initialize() {
    }

    /**
     * Registers middleware that run before controller actions.
     */
    registerMiddleware(middleware: MiddlewareMetadata): void {

        // if its an error handler then register it with proper signature in express
        if ((middleware.instance as ExpressErrorMiddlewareInterface).error) {
            this.express.use(function (error: any, request: any, response: any, next: (err?: any) => any) {
                (middleware.instance as ExpressErrorMiddlewareInterface).error(error, request, response, next);
            });
            return;
        }

        // if its a regular middleware then register it as express middleware
        if ((middleware.instance as ExpressMiddlewareInterface).use) {
            this.express.use((request: any, response: any, next: (err: any) => any) => {
                try {
                    const useResult = (middleware.instance as ExpressMiddlewareInterface).use(request, response, next);
                    if (isPromiseLike(useResult)) {
                        useResult.catch((error: any) => {
                            this.handleError(error, undefined, { request, response, next });
                            return error;
                        });
                    }

                } catch (error) {
                    this.handleError(error, undefined, { request, response, next });
                }
            });
        }
    }

    /**
     * Registers action in the driver.
     */
    registerAction(actionMetadata: ActionMetadata, executeCallback: (options: Action) => any): void {

        // middlewares required for this action
        const defaultMiddlewares: any[] = [];
        if (actionMetadata.isBodyUsed) {
            if (actionMetadata.isJsonTyped) {
                defaultMiddlewares.push(this.loadBodyParser().json(actionMetadata.bodyExtraOptions));
            } else {
                defaultMiddlewares.push(this.loadBodyParser().text(actionMetadata.bodyExtraOptions));
            }
        }
        if (actionMetadata.isFileUsed || actionMetadata.isFilesUsed) {
            const multer = this.loadMulter();
            actionMetadata.params
                .filter(param => param.type === "file")
                .forEach(param => {
                    defaultMiddlewares.push(multer(param.extraOptions).single(param.name));
                });
            actionMetadata.params
                .filter(param => param.type === "files")
                .forEach(param => {
                    defaultMiddlewares.push(multer(param.extraOptions).array(param.name));
                });
        }

        if (actionMetadata.isAuthorizedUsed) {
            defaultMiddlewares.push((request: any, response: any, next: Function) => {
                if (!this.authorizationChecker)
                    throw new AuthorizationCheckerNotDefinedError();

                const action: Action = { request, response, next };
                const checkResult = this.authorizationChecker(action, actionMetadata.authorizedRoles);
                if (isPromiseLike(checkResult)) {
                    checkResult.then(result => {
                        if (!result) {
                            return this.handleError(new AccessDeniedError(action), actionMetadata, action);

                        } else {
                            next();
                        }
                    });
                } else {
                    if (!checkResult) {
                        this.handleError(new AccessDeniedError(action), actionMetadata, action);
                    } else {
                        next();
                    }
                }
            });
        }

        // user used middlewares
        const uses = [...actionMetadata.controllerMetadata.uses, ...actionMetadata.uses];
        const beforeMiddlewares = this.prepareMiddlewares(uses.filter(use => !use.afterAction));
        const afterMiddlewares = this.prepareMiddlewares(uses.filter(use => use.afterAction));

        // prepare route and route handler function
        const route = ActionMetadata.appendBaseRoute(this.routePrefix, actionMetadata.fullRoute);
        const routeHandler = function routeHandler(request: any, response: any, next: Function) {
            return executeCallback({ request, response, next });
        };

        // finally register action in express
        this.express[actionMetadata.type.toLowerCase()](...[
            route,
            ...beforeMiddlewares,
            ...defaultMiddlewares,
            routeHandler,
            ...afterMiddlewares
        ]);
    }

    /**
     * Registers all routes in the framework.
     */
    registerRoutes() {
    }

    /**
     * Gets param from the request.
     */
    getParamFromRequest(action: Action, param: ParamMetadata): any {
        const request: any = action.request;
        switch (param.type) {
            case "body":
                return request.body;

            case "body-param":
                return request.body[param.name];

            case "param":
                return request.params[param.name];

            case "params":
                return request.params;

            case "session":
                if (param.name)
                    return request.session[param.name];

                return request.session;

            case "state":
                throw new Error("@State decorators are not supported by express driver.");

            case "query":
                return request.query[param.name];

            case "queries":
                return request.query;

            case "header":
                return request.headers[param.name.toLowerCase()];

            case "headers":
                return request.headers;

            case "file":
                return request.file;

            case "files":
                return request.files;

            case "cookie":
                if (!request.headers.cookie) return;
                const cookies = cookie.parse(request.headers.cookie);
                return cookies[param.name];

            case "cookies":
                if (!request.headers.cookie) return {};
                return cookie.parse(request.headers.cookie);
        }
    }

    /**
     * Handles result of successfully executed controller action.
     */
    handleSuccess(result: any, action: ActionMetadata, options: Action): void {

        // check if we need to transform result and do it
        if (this.useClassTransformer && result && result instanceof Object) {
            const options = action.responseClassTransformOptions || this.classToPlainTransformOptions;
            result = classToPlain(result, options);
        }

        // set http status code
        if (action.undefinedResultCode && result === undefined) {
            if (action.undefinedResultCode instanceof Function)
                throw new (action.undefinedResultCode as any)(options);

            options.response.status(action.undefinedResultCode);

        } else if (action.nullResultCode && result === null) {
            if (action.nullResultCode instanceof Function)
                throw new (action.nullResultCode as any)(options);

            options.response.status(action.nullResultCode);

        } else if (action.successHttpCode) {
            options.response.status(action.successHttpCode);
        }

        // apply http headers
        Object.keys(action.headers).forEach(name => {
            options.response.header(name, action.headers[name]);
        });

        if (action.redirect) { // if redirect is set then do it
            options.response.redirect(action.redirect);
            options.next();

        } else if (action.renderedTemplate) { // if template is set then render it
            const renderOptions = result && result instanceof Object ? result : {};

            this.express.render(action.renderedTemplate, renderOptions, (err: any, html: string) => {
                if (err && action.isJsonTyped) {
                    return options.next(err);

                } else if (err && !action.isJsonTyped) {
                    return options.next(err);

                } else if (html) {
                    options.response.send(html);
                }
                options.next();
            });

        } else if (result !== undefined || action.undefinedResultCode) { // send regular result
            if (result === null || (result === undefined && action.undefinedResultCode)) {
                if (result === null && !action.nullResultCode) {
                    options.response.status(204);
                }

                if (action.isJsonTyped) {
                    options.response.json();
                } else {
                    options.response.send();
                }
                options.next();
            } else {
                if (action.isJsonTyped) {
                    options.response.json(result);
                } else {
                    options.response.send(result);
                }
                options.next();
            }

        } else {
            options.next();
        }
    }

    /**
     * Handles result of failed executed controller action.
     */
<<<<<<< HEAD
    handleError(error: any, action: ActionMetadata | undefined, options: ActionProperties): any {
=======
    handleError(error: any, action: ActionMetadata|undefined, options: Action): any {
>>>>>>> 5fd631c6
        if (this.isDefaultErrorHandlingEnabled) {
            const response: any = options.response;

            // set http code
            // note that we can't use error instanceof HttpError properly anymore because of new typescript emit process
            if (error.httpCode) {
                response.status(error.httpCode);
            } else {
                response.status(500);
            }

            // apply http headers
            if (action) {
                Object.keys(action.headers).forEach(name => {
                    response.header(name, action.headers[name]);
                });
            }

            // send error content
            if (action && action.isJsonTyped) {
                response.json(this.processJsonError(error));
            } else {
                response.send(this.processTextError(error)); // todo: no need to do it because express by default does it
            }
        }
        options.next(error);
    }

    // -------------------------------------------------------------------------
    // Protected Methods
    // -------------------------------------------------------------------------

    /**
     * Creates middlewares from the given "use"-s.
     */
    protected prepareMiddlewares(uses: UseMetadata[]) {
        const middlewareFunctions: Function[] = [];
        uses.forEach(use => {
            if (use.middleware.prototype && use.middleware.prototype.use) { // if this is function instance of MiddlewareInterface
                middlewareFunctions.push((request: any, response: any, next: (err: any) => any) => {
                    try {
                        const useResult = (getFromContainer(use.middleware) as ExpressMiddlewareInterface).use(request, response, next);
                        if (isPromiseLike(useResult)) {
                            useResult.catch((error: any) => {
                                this.handleError(error, undefined, { request, response, next });
                                return error;
                            });
                        }

                        return useResult;
                    } catch (error) {
                        this.handleError(error, undefined, { request, response, next });
                    }
                });

            } else if (use.middleware.prototype && use.middleware.prototype.error) {  // if this is function instance of ErrorMiddlewareInterface
                middlewareFunctions.push(function (error: any, request: any, response: any, next: (err: any) => any) {
                    return (getFromContainer(use.middleware) as ExpressErrorMiddlewareInterface).error(error, request, response, next);
                });

            } else {
                middlewareFunctions.push(use.middleware);
            }
        });
        return middlewareFunctions;
    }

    /**
     * Dynamically loads express module.
     */
    protected loadExpress() {
        if (require) {
            if (!this.express) {
                try {
                    this.express = require("express")();
                } catch (e) {
                    throw new Error("express package was not found installed. Try to install it: npm install express --save");
                }
            }
        } else {
            throw new Error("Cannot load express. Try to install all required dependencies.");
        }
    }

    /**
     * Dynamically loads body-parser module.
     */
    protected loadBodyParser() {
        try {
            return require("body-parser");
        } catch (e) {
            throw new Error("body-parser package was not found installed. Try to install it: npm install body-parser --save");
        }
    }

    /**
     * Dynamically loads multer module.
     */
    protected loadMulter() {
        try {
            return require("multer");
        } catch (e) {
            throw new Error("multer package was not found installed. Try to install it: npm install multer --save");
        }
    }

}<|MERGE_RESOLUTION|>--- conflicted
+++ resolved
@@ -289,11 +289,7 @@
     /**
      * Handles result of failed executed controller action.
      */
-<<<<<<< HEAD
-    handleError(error: any, action: ActionMetadata | undefined, options: ActionProperties): any {
-=======
     handleError(error: any, action: ActionMetadata|undefined, options: Action): any {
->>>>>>> 5fd631c6
         if (this.isDefaultErrorHandlingEnabled) {
             const response: any = options.response;
 
